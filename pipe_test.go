package rueidis

import (
	"bufio"
	"context"
	"errors"
	"io"
	"net"
	"runtime"
	"strconv"
	"strings"
	"sync"
	"sync/atomic"
	"testing"
	"time"

	"github.com/redis/rueidis/internal/cmds"
)

type redisExpect struct {
	*redisMock
	err error
}

type redisMock struct {
	t    *testing.T
	buf  *bufio.Reader
	conn net.Conn
}

func (r *redisMock) ReadMessage() (RedisMessage, error) {
	m, err := readNextMessage(r.buf)
	if err != nil {
		return RedisMessage{}, err
	}
	return m, nil
}

func (r *redisMock) Expect(expected ...string) *redisExpect {
	if len(expected) == 0 {
		return &redisExpect{redisMock: r}
	}
	m, err := r.ReadMessage()
	if err != nil {
		return &redisExpect{redisMock: r, err: err}
	}
	if len(expected) != len(m.values) {
		r.t.Fatalf("redismock receive unexpected command length: expected %v, got : %v", len(expected), m.values)
	}
	for i, expected := range expected {
		if m.values[i].string != expected {
			r.t.Fatalf("redismock receive unexpected command: expected %v, got : %v", expected, m.values[i])
		}
	}
	return &redisExpect{redisMock: r}
}

func (r *redisExpect) ReplyString(replies ...string) *redisExpect {
	for _, reply := range replies {
		if r.err == nil {
			r.Reply(RedisMessage{typ: '+', string: reply})
		}
	}
	return r
}

func (r *redisExpect) ReplyError(replies ...string) *redisExpect {
	for _, reply := range replies {
		if r.err == nil {
			r.Reply(RedisMessage{typ: '-', string: reply})
		}
	}
	return r
}

func (r *redisExpect) ReplyInteger(replies ...int64) *redisExpect {
	for _, reply := range replies {
		if r.err == nil {
			r.Reply(RedisMessage{typ: ':', integer: reply})
		}
	}
	return r
}

func (r *redisExpect) Reply(replies ...RedisMessage) *redisExpect {
	for _, reply := range replies {
		if r.err == nil {
			r.err = write(r.conn, reply)
		}
	}
	return r
}

func (r *redisMock) Close() {
	r.conn.Close()
}

func write(o io.Writer, m RedisMessage) (err error) {
	_, err = o.Write([]byte{m.typ})
	switch m.typ {
	case '+', '-', '_':
		_, err = o.Write(append([]byte(m.string), '\r', '\n'))
	case ':':
		_, err = o.Write(append([]byte(strconv.FormatInt(m.integer, 10)), '\r', '\n'))
	case '%', '>', '*':
		size := int64(len(m.values))
		if m.typ == '%' {
			if size%2 != 0 {
				panic("map message with wrong value length")
			}
			size /= 2
		}
		_, err = o.Write(append([]byte(strconv.FormatInt(size, 10)), '\r', '\n'))
		for _, v := range m.values {
			err = write(o, v)
		}
	default:
		panic("unimplemented write type")
	}
	return err
}

func setup(t *testing.T, option ClientOption) (*pipe, *redisMock, func(), func()) {
	if option.CacheSizeEachConn <= 0 {
		option.CacheSizeEachConn = DefaultCacheBytes
	}
	n1, n2 := net.Pipe()
	mock := &redisMock{
		t:    t,
		buf:  bufio.NewReader(n2),
		conn: n2,
	}
	go func() {
		mock.Expect("HELLO", "3").
			Reply(RedisMessage{
				typ: '%',
				values: []RedisMessage{
					{typ: '+', string: "version"},
					{typ: '+', string: "6.0.0"},
					{typ: '+', string: "proto"},
					{typ: ':', integer: 3},
				},
			})
		if !option.DisableCache {
			mock.Expect("CLIENT", "TRACKING", "ON", "OPTIN").
				ReplyString("OK")
		}
	}()
	p, err := newPipe(func() (net.Conn, error) { return n1, nil }, &option)
	if err != nil {
		t.Fatalf("pipe setup failed: %v", err)
	}
	if info := p.Info(); info["version"].string != "6.0.0" {
		t.Fatalf("pipe setup failed, unexpected hello response: %v", p.Info())
	}
	return p, mock, func() {
			go func() { mock.Expect("QUIT").ReplyString("OK") }()
			p.Close()
			mock.Close()
			for atomic.LoadInt32(&p.state) != 4 {
				t.Log("wait the pipe to be closed")
				time.Sleep(time.Millisecond * 100)
			}
		}, func() {
			n1.Close()
			n2.Close()
		}
}

func ExpectOK(t *testing.T, result RedisResult) {
	val, err := result.ToMessage()
	if err != nil {
		t.Errorf("unexpected error result: %v", err)
	}
	if str, _ := val.ToString(); str != "OK" {
		t.Errorf("unexpected result: %v", str)
	}
}

func TestNewPipe(t *testing.T) {
	defer ShouldNotLeaked(SetupLeakDetection())
	t.Run("Auth without Username", func(t *testing.T) {
		n1, n2 := net.Pipe()
		mock := &redisMock{buf: bufio.NewReader(n2), conn: n2}
		go func() {
			mock.Expect("HELLO", "3", "AUTH", "default", "pa", "SETNAME", "cn").
				Reply(RedisMessage{
					typ: '%',
					values: []RedisMessage{
						{typ: '+', string: "proto"},
						{typ: ':', integer: 3},
					},
				})
			mock.Expect("CLIENT", "TRACKING", "ON", "OPTIN").
				ReplyString("OK")
			mock.Expect("CLIENT", "NO-EVICT", "ON").
				ReplyString("OK")
			mock.Expect("CLIENT", "SETINFO", "LIB-NAME", "libname", "LIB-VER", "1").
				ReplyString("OK")
			mock.Expect("SELECT", "1").
				ReplyString("OK")
			mock.Expect("CLIENT", "NO-TOUCH", "ON").
				ReplyString("OK")
		}()
		p, err := newPipe(func() (net.Conn, error) { return n1, nil }, &ClientOption{
			SelectDB:      1,
			Password:      "pa",
			ClientName:    "cn",
<<<<<<< HEAD
			ClientNoEvict: true,
			ClientSetInfo: []string{"LIB-NAME", "libname", "LIB-VER", "1"},
=======
			ClientNoTouch: true,
>>>>>>> 90323207
		})
		if err != nil {
			t.Fatalf("pipe setup failed: %v", err)
		}
		go func() { mock.Expect("QUIT").ReplyString("OK") }()
		p.Close()
		mock.Close()
		n1.Close()
		n2.Close()
	})
	t.Run("AlwaysRESP2", func(t *testing.T) {
		n1, n2 := net.Pipe()
		mock := &redisMock{buf: bufio.NewReader(n2), conn: n2}
		go func() {
			mock.Expect("AUTH", "pa").
				ReplyString("OK")
			mock.Expect("CLIENT", "SETNAME", "cn").
				ReplyString("OK")
			mock.Expect("CLIENT", "NO-EVICT", "ON").
				ReplyString("OK")
			mock.Expect("CLIENT", "SETINFO", "LIB-NAME", "libname", "LIB-VER", "1").
				ReplyString("OK")
			mock.Expect("SELECT", "1").
				ReplyString("OK")
			mock.Expect("CLIENT", "NO-TOUCH", "ON").
				ReplyString("OK")
		}()
		p, err := newPipe(func() (net.Conn, error) { return n1, nil }, &ClientOption{
			SelectDB:      1,
			Password:      "pa",
			ClientName:    "cn",
<<<<<<< HEAD
			ClientNoEvict: true,
			ClientSetInfo: []string{"LIB-NAME", "libname", "LIB-VER", "1"},
			AlwaysRESP2:   true,
			DisableCache:  true,
=======
			AlwaysRESP2:   true,
			DisableCache:  true,
			ClientNoTouch: true,
>>>>>>> 90323207
		})
		if err != nil {
			t.Fatalf("pipe setup failed: %v", err)
		}
		go func() { mock.Expect("QUIT").ReplyString("OK") }()
		p.Close()
		mock.Close()
		n1.Close()
		n2.Close()
	})
	t.Run("Auth with Username", func(t *testing.T) {
		n1, n2 := net.Pipe()
		mock := &redisMock{buf: bufio.NewReader(n2), conn: n2}
		go func() {
			mock.Expect("HELLO", "3", "AUTH", "ua", "pa", "SETNAME", "cn").
				Reply(RedisMessage{
					typ: '%',
					values: []RedisMessage{
						{typ: '+', string: "proto"},
						{typ: ':', integer: 3},
					},
				})
			mock.Expect("CLIENT", "TRACKING", "ON", "OPTIN").
				ReplyString("OK")
			mock.Expect("SELECT", "1").
				ReplyString("OK")
		}()
		p, err := newPipe(func() (net.Conn, error) { return n1, nil }, &ClientOption{
			SelectDB:   1,
			Username:   "ua",
			Password:   "pa",
			ClientName: "cn",
		})
		if err != nil {
			t.Fatalf("pipe setup failed: %v", err)
		}
		go func() { mock.Expect("QUIT").ReplyString("OK") }()
		p.Close()
		mock.Close()
		n1.Close()
		n2.Close()
	})
	t.Run("With ClientSideTrackingOptions", func(t *testing.T) {
		n1, n2 := net.Pipe()
		mock := &redisMock{buf: bufio.NewReader(n2), conn: n2}
		go func() {
			mock.Expect("HELLO", "3").
				Reply(RedisMessage{
					typ: '%',
					values: []RedisMessage{
						{typ: '+', string: "proto"},
						{typ: ':', integer: 3},
					},
				})
			mock.Expect("CLIENT", "TRACKING", "ON", "OPTIN", "NOLOOP").
				ReplyString("OK")
		}()
		p, err := newPipe(func() (net.Conn, error) { return n1, nil }, &ClientOption{
			ClientTrackingOptions: []string{"OPTIN", "NOLOOP"},
		})
		if err != nil {
			t.Fatalf("pipe setup failed: %v", err)
		}
		go func() { mock.Expect("QUIT").ReplyString("OK") }()
		p.Close()
		mock.Close()
		n1.Close()
		n2.Close()
	})
	t.Run("Network Error", func(t *testing.T) {
		n1, n2 := net.Pipe()
		n1.Close()
		n2.Close()
		if _, err := newPipe(func() (net.Conn, error) { return n1, nil }, &ClientOption{}); err != io.ErrClosedPipe {
			t.Fatalf("pipe setup should failed with io.ErrClosedPipe, but got %v", err)
		}
	})
}

func TestNewRESP2Pipe(t *testing.T) {
	defer ShouldNotLeaked(SetupLeakDetection())
	t.Run("Without DisableCache", func(t *testing.T) {
		n1, n2 := net.Pipe()
		mock := &redisMock{buf: bufio.NewReader(n2), conn: n2}
		go func() {
			mock.Expect("HELLO", "3").
				ReplyError("ERR unknown command `HELLO`")
			mock.Expect("CLIENT", "TRACKING", "ON", "OPTIN").
				ReplyError("ERR unknown subcommand or wrong number of arguments for 'TRACKING'. Try CLIENT HELP")
			mock.Expect("QUIT").ReplyString("OK")
		}()
		if _, err := newPipe(func() (net.Conn, error) { return n1, nil }, &ClientOption{}); !errors.Is(err, ErrNoCache) {
			t.Fatalf("unexpected err: %v", err)
		}
		mock.Close()
		n1.Close()
		n2.Close()
	})
	t.Run("Without DisableCache 2", func(t *testing.T) {
		n1, n2 := net.Pipe()
		mock := &redisMock{buf: bufio.NewReader(n2), conn: n2}
		go func() {
			mock.Expect("HELLO", "3").
				ReplyError("ERR unknown command `HELLO`")
			mock.Expect("CLIENT", "TRACKING", "ON", "OPTIN").
				ReplyString("OK")
			mock.Expect("QUIT").ReplyString("OK")
		}()
		if _, err := newPipe(func() (net.Conn, error) { return n1, nil }, &ClientOption{}); !errors.Is(err, ErrNoCache) {
			t.Fatalf("unexpected err: %v", err)
		}
		mock.Close()
		n1.Close()
		n2.Close()
	})
	t.Run("With Hello Proto 2", func(t *testing.T) { // kvrocks version 2.2.0
		n1, n2 := net.Pipe()
		mock := &redisMock{buf: bufio.NewReader(n2), conn: n2}
		go func() {
			mock.Expect("HELLO", "3").
				Reply(RedisMessage{typ: '*', values: []RedisMessage{
					{typ: '+', string: "server"},
					{typ: '+', string: "redis"},
					{typ: '+', string: "proto"},
					{typ: ':', integer: 2},
				}})
		}()
		p, err := newPipe(func() (net.Conn, error) { return n1, nil }, &ClientOption{
			DisableCache: true,
		})
		if err != nil {
			t.Fatalf("pipe setup failed: %v", err)
		}
		if p.version >= 6 {
			t.Fatalf("unexpected p.version: %v", p.version)
		}
		go func() { mock.Expect("QUIT").ReplyString("OK") }()
		p.Close()
		mock.Close()
		n1.Close()
		n2.Close()
	})
	t.Run("Auth without Username", func(t *testing.T) {
		n1, n2 := net.Pipe()
		mock := &redisMock{buf: bufio.NewReader(n2), conn: n2}
		go func() {
			mock.Expect("HELLO", "3", "AUTH", "default", "pa", "SETNAME", "cn").
				ReplyError("ERR unknown command `HELLO`")
			mock.Expect("SELECT", "1").
				ReplyError("ERR ACL")
			mock.Expect("AUTH", "pa").
				ReplyString("OK")
			mock.Expect("CLIENT", "SETNAME", "cn").
				ReplyString("OK")
			mock.Expect("SELECT", "1").
				ReplyString("OK")
		}()
		p, err := newPipe(func() (net.Conn, error) { return n1, nil }, &ClientOption{
			SelectDB:     1,
			Password:     "pa",
			ClientName:   "cn",
			DisableCache: true,
		})
		if err != nil {
			t.Fatalf("pipe setup failed: %v", err)
		}
		if p.version >= 6 {
			t.Fatalf("unexpected p.version: %v", p.version)
		}
		go func() { mock.Expect("QUIT").ReplyString("OK") }()
		p.Close()
		mock.Close()
		n1.Close()
		n2.Close()
	})
	t.Run("Auth with Username", func(t *testing.T) {
		n1, n2 := net.Pipe()
		mock := &redisMock{buf: bufio.NewReader(n2), conn: n2}
		go func() {
			mock.Expect("HELLO", "3", "AUTH", "ua", "pa", "SETNAME", "cn").
				ReplyError("ERR unknown command `HELLO`")
			mock.Expect("SELECT", "1").
				ReplyError("ERR ACL")
			mock.Expect("AUTH", "ua", "pa").
				ReplyString("OK")
			mock.Expect("CLIENT", "SETNAME", "cn").
				ReplyString("OK")
			mock.Expect("SELECT", "1").
				ReplyString("OK")
		}()
		p, err := newPipe(func() (net.Conn, error) { return n1, nil }, &ClientOption{
			SelectDB:     1,
			Username:     "ua",
			Password:     "pa",
			ClientName:   "cn",
			DisableCache: true,
		})
		if err != nil {
			t.Fatalf("pipe setup failed: %v", err)
		}
		if p.version >= 6 {
			t.Fatalf("unexpected p.version: %v", p.version)
		}
		go func() { mock.Expect("QUIT").ReplyString("OK") }()
		p.Close()
		mock.Close()
		n1.Close()
		n2.Close()
	})
	t.Run("Network Error", func(t *testing.T) {
		n1, n2 := net.Pipe()
		mock := &redisMock{buf: bufio.NewReader(n2), conn: n2}
		go func() {
			mock.Expect("HELLO", "3", "AUTH", "ua", "pa", "SETNAME", "cn").
				ReplyError("ERR unknown command `HELLO`")
			mock.Expect("SELECT", "1").
				ReplyError("ERR ACL")
			n1.Close()
			n2.Close()
		}()
		_, err := newPipe(func() (net.Conn, error) { return n1, nil }, &ClientOption{
			SelectDB:     1,
			Username:     "ua",
			Password:     "pa",
			ClientName:   "cn",
			DisableCache: true,
		})
		if err != io.ErrClosedPipe {
			t.Fatalf("pipe setup should failed with io.ErrClosedPipe, but got %v", err)
		}
	})
}

func TestWriteSingleFlush(t *testing.T) {
	defer ShouldNotLeaked(SetupLeakDetection())
	p, mock, cancel, _ := setup(t, ClientOption{})
	defer cancel()
	go func() { mock.Expect("PING").ReplyString("OK") }()
	ExpectOK(t, p.Do(context.Background(), cmds.NewCompleted([]string{"PING"})))
}

func TestIgnoreOutOfBandDataDuringSyncMode(t *testing.T) {
	defer ShouldNotLeaked(SetupLeakDetection())
	p, mock, cancel, _ := setup(t, ClientOption{})
	defer cancel()
	go func() {
		mock.Expect("PING").Reply(RedisMessage{typ: '>', string: "This should be ignore"}).ReplyString("OK")
	}()
	ExpectOK(t, p.Do(context.Background(), cmds.NewCompleted([]string{"PING"})))
}

func TestWriteSinglePipelineFlush(t *testing.T) {
	defer ShouldNotLeaked(SetupLeakDetection())
	p, mock, cancel, _ := setup(t, ClientOption{})
	defer cancel()
	times := 2000
	wg := sync.WaitGroup{}
	wg.Add(times)

	for i := 0; i < times; i++ {
		go func() {
			ExpectOK(t, p.Do(context.Background(), cmds.NewCompleted([]string{"PING"})))
		}()
	}
	for i := 0; i < times; i++ {
		mock.Expect("PING").ReplyString("OK")
	}
}

func TestWriteWithMaxFlushDelay(t *testing.T) {
	defer ShouldNotLeaked(SetupLeakDetection())
	p, mock, cancel, _ := setup(t, ClientOption{
		AlwaysPipelining: true,
		MaxFlushDelay:    20 * time.Microsecond,
	})
	defer cancel()
	times := 2000
	wg := sync.WaitGroup{}
	wg.Add(times)

	for i := 0; i < times; i++ {
		go func() {
			ExpectOK(t, p.Do(context.Background(), cmds.NewCompleted([]string{"PING"})))
		}()
	}
	for i := 0; i < times; i++ {
		mock.Expect("PING").ReplyString("OK")
	}
}

func TestWriteMultiFlush(t *testing.T) {
	defer ShouldNotLeaked(SetupLeakDetection())
	p, mock, cancel, _ := setup(t, ClientOption{})
	defer cancel()
	go func() {
		mock.Expect("PING").Expect("PING").ReplyString("OK").ReplyString("OK")
	}()
	for _, resp := range p.DoMulti(context.Background(), cmds.NewCompleted([]string{"PING"}), cmds.NewCompleted([]string{"PING"})) {
		ExpectOK(t, resp)
	}
}

func TestWriteMultiPipelineFlush(t *testing.T) {
	defer ShouldNotLeaked(SetupLeakDetection())
	p, mock, cancel, _ := setup(t, ClientOption{})
	defer cancel()
	times := 2000
	wg := sync.WaitGroup{}
	wg.Add(times)

	for i := 0; i < times; i++ {
		go func() {
			for _, resp := range p.DoMulti(context.Background(), cmds.NewCompleted([]string{"PING"}), cmds.NewCompleted([]string{"PING"})) {
				ExpectOK(t, resp)
			}
		}()
	}

	for i := 0; i < times; i++ {
		mock.Expect("PING").Expect("PING").ReplyString("OK").ReplyString("OK")
	}
}

func TestNoReplyExceedRingSize(t *testing.T) {
	defer ShouldNotLeaked(SetupLeakDetection())
	p, mock, cancel, _ := setup(t, ClientOption{})
	defer cancel()

	times := (2 << (DefaultRingScale - 1)) * 3
	wait := make(chan struct{})
	go func() {
		for i := 0; i < times; i++ {
			if err := p.Do(context.Background(), cmds.UnsubscribeCmd).Error(); err != nil {
				t.Fatalf("unexpected err %v", err)
			}
		}
		close(wait)
	}()

	for i := 0; i < times; i++ {
		mock.Expect("UNSUBSCRIBE").Reply(RedisMessage{typ: '>', values: []RedisMessage{
			{typ: '+', string: "unsubscribe"},
			{typ: '+', string: "1"},
			{typ: ':', integer: 0},
		}})
	}
	<-wait
}

func TestPanicOnProtocolBug(t *testing.T) {
	defer ShouldNotLeaked(SetupLeakDetection())
	p, mock, _, _ := setup(t, ClientOption{})

	go func() {
		mock.Expect().ReplyString("cause panic")
	}()

	defer func() {
		if v := recover(); v != protocolbug {
			t.Fatalf("should panic on protocolbug")
		}
	}()

	p._backgroundRead()
}

func TestResponseSequenceWithPushMessageInjected(t *testing.T) {
	defer ShouldNotLeaked(SetupLeakDetection())
	p, mock, cancel, _ := setup(t, ClientOption{})
	defer cancel()

	times := 2000
	wg := sync.WaitGroup{}
	wg.Add(times)
	for i := 0; i < times; i++ {
		go func(i int) {
			defer wg.Done()
			v := strconv.Itoa(i)
			if val, _ := p.Do(context.Background(), cmds.NewCompleted([]string{"GET", v})).ToMessage(); val.string != v {
				t.Errorf("out of order response, expected %v, got %v", v, val.string)
			}
		}(i)
	}
	for i := 0; i < times; i++ {
		m, _ := mock.ReadMessage()
		mock.Expect().ReplyString(m.values[1].string).
			Reply(RedisMessage{typ: '>', values: []RedisMessage{{typ: '+', string: "should be ignore"}}})
	}
	wg.Wait()
}

func TestClientSideCaching(t *testing.T) {
	defer ShouldNotLeaked(SetupLeakDetection())
	p, mock, cancel, _ := setup(t, ClientOption{})
	defer cancel()

	expectCSC := func(ttl int64, resp string) {
		mock.Expect("CLIENT", "CACHING", "YES").
			Expect("MULTI").
			Expect("PTTL", "a").
			Expect("GET", "a").
			Expect("EXEC").
			ReplyString("OK").
			ReplyString("OK").
			ReplyString("OK").
			ReplyString("OK").
			Reply(RedisMessage{typ: '*', values: []RedisMessage{
				{typ: ':', integer: ttl},
				{typ: '+', string: resp},
			}})
	}
	invalidateCSC := func(keys RedisMessage) {
		mock.Expect().Reply(RedisMessage{
			typ: '>',
			values: []RedisMessage{
				{typ: '+', string: "invalidate"},
				keys,
			},
		})
	}

	go func() {
		expectCSC(-1, "1")
	}()
	// single flight
	miss := uint64(0)
	hits := uint64(0)
	times := 2000
	wg := sync.WaitGroup{}
	wg.Add(times)
	for i := 0; i < times; i++ {
		go func() {
			defer wg.Done()
			v, _ := p.DoCache(context.Background(), Cacheable(cmds.NewCompleted([]string{"GET", "a"})), 10*time.Second).ToMessage()
			if v.string != "1" {
				t.Errorf("unexpected cached result, expected %v, got %v", "1", v.string)
			}
			if v.IsCacheHit() {
				atomic.AddUint64(&hits, 1)
			} else {
				atomic.AddUint64(&miss, 1)
			}
		}()
	}
	wg.Wait()

	if v := atomic.LoadUint64(&miss); v != 1 {
		t.Fatalf("unexpected cache miss count %v", v)
	}

	if v := atomic.LoadUint64(&hits); v != uint64(times-1) {
		t.Fatalf("unexpected cache hits count %v", v)
	}

	// cache invalidation
	invalidateCSC(RedisMessage{typ: '*', values: []RedisMessage{{typ: '+', string: "a"}}})
	go func() {
		expectCSC(-1, "2")
	}()

	for {
		if v, _ := p.DoCache(context.Background(), Cacheable(cmds.NewCompleted([]string{"GET", "a"})), time.Second).ToMessage(); v.string == "2" {
			break
		}
		t.Logf("waiting for invalidating")
	}

	// cache flush invalidation
	invalidateCSC(RedisMessage{typ: '_'})
	go func() {
		expectCSC(-1, "3")
	}()

	for {
		if v, _ := p.DoCache(context.Background(), Cacheable(cmds.NewCompleted([]string{"GET", "a"})), time.Second).ToMessage(); v.string == "3" {
			break
		}
		t.Logf("waiting for invalidating")
	}
}

func TestClientSideCachingExecAbort(t *testing.T) {
	defer ShouldNotLeaked(SetupLeakDetection())
	p, mock, cancel, _ := setup(t, ClientOption{})
	defer cancel()

	go func() {
		mock.Expect("CLIENT", "CACHING", "YES").
			Expect("MULTI").
			Expect("PTTL", "a").
			Expect("GET", "a").
			Expect("EXEC").
			ReplyString("OK").
			ReplyString("OK").
			ReplyString("OK").
			ReplyString("OK").
			Reply(RedisMessage{typ: '_'})
	}()

	v, err := p.DoCache(context.Background(), Cacheable(cmds.NewCompleted([]string{"GET", "a"})), 10*time.Second).ToMessage()
	if err != ErrDoCacheAborted {
		t.Errorf("unexpected err, got %v", err)
	}
	if v.IsCacheHit() {
		t.Errorf("unexpected cache hit")
	}
	if v, entry := p.cache.Flight("a", "GET", time.Second, time.Now()); v.typ != 0 || entry != nil {
		t.Errorf("unexpected cache value and entry %v %v", v, entry)
	}
}

func TestClientSideCachingWithNonRedisError(t *testing.T) {
	defer ShouldNotLeaked(SetupLeakDetection())
	p, _, _, closeConn := setup(t, ClientOption{})
	closeConn()

	v, err := p.DoCache(context.Background(), Cacheable(cmds.NewCompleted([]string{"GET", "a"})), 10*time.Second).ToMessage()
	if err != io.EOF && !strings.HasPrefix(err.Error(), "io:") {
		t.Errorf("unexpected err, got %v", err)
	}
	if v.IsCacheHit() {
		t.Errorf("unexpected cache hit")
	}
	if v, entry := p.cache.Flight("a", "GET", time.Second, time.Now()); v.typ != 0 || entry != nil {
		t.Errorf("unexpected cache value and entry %v %v", v, entry)
	}
}

func TestClientSideCachingMGet(t *testing.T) {
	p, mock, cancel, _ := setup(t, ClientOption{})
	defer cancel()

	invalidateCSC := func(keys RedisMessage) {
		mock.Expect().Reply(RedisMessage{
			typ: '>',
			values: []RedisMessage{
				{typ: '+', string: "invalidate"},
				keys,
			},
		})
	}

	go func() {
		mock.Expect("CLIENT", "CACHING", "YES").
			Expect("MULTI").
			Expect("PTTL", "a1").
			Expect("PTTL", "a2").
			Expect("PTTL", "a3").
			Expect("MGET", "a1", "a2", "a3").
			Expect("EXEC").
			ReplyString("OK").
			ReplyString("OK").
			ReplyString("OK").
			ReplyString("OK").
			ReplyString("OK").
			ReplyString("OK").
			Reply(RedisMessage{typ: '*', values: []RedisMessage{
				{typ: ':', integer: 1000},
				{typ: ':', integer: 2000},
				{typ: ':', integer: 3000},
				{typ: '*', values: []RedisMessage{
					{typ: ':', integer: 1},
					{typ: ':', integer: 2},
					{typ: ':', integer: 3},
				}},
			}})
	}()
	// single flight
	miss := uint64(0)
	hits := uint64(0)
	for i := 0; i < 2; i++ {
		v, _ := p.DoCache(context.Background(), Cacheable(cmds.NewMGetCompleted([]string{"MGET", "a1", "a2", "a3"})), 10*time.Second).ToMessage()
		arr, _ := v.ToArray()
		if len(arr) != 3 {
			t.Errorf("unexpected cached mget length, expected 3, got %v", len(arr))
		}
		for i, v := range arr {
			if v.integer != int64(i+1) {
				t.Errorf("unexpected cached mget response, expected %v, got %v", i+1, v.integer)
			}
		}
		if ttl := p.cache.(*lru).GetTTL("a1", "GET"); !roughly(ttl, time.Second) {
			t.Errorf("unexpected ttl %v", ttl)
		}
		if ttl := p.cache.(*lru).GetTTL("a2", "GET"); !roughly(ttl, time.Second*2) {
			t.Errorf("unexpected ttl %v", ttl)
		}
		if ttl := p.cache.(*lru).GetTTL("a3", "GET"); !roughly(ttl, time.Second*3) {
			t.Errorf("unexpected ttl %v", ttl)
		}
		if v.IsCacheHit() {
			atomic.AddUint64(&hits, 1)
		} else {
			atomic.AddUint64(&miss, 1)
		}
	}

	if v := atomic.LoadUint64(&miss); v != 1 {
		t.Fatalf("unexpected cache miss count %v", v)
	}

	if v := atomic.LoadUint64(&hits); v != uint64(1) {
		t.Fatalf("unexpected cache hits count %v", v)
	}

	// partial cache invalidation
	invalidateCSC(RedisMessage{typ: '*', values: []RedisMessage{{typ: '+', string: "a1"}, {typ: '+', string: "a3"}}})
	go func() {
		mock.Expect("CLIENT", "CACHING", "YES").
			Expect("MULTI").
			Expect("PTTL", "a1").
			Expect("PTTL", "a3").
			Expect("MGET", "a1", "a3").
			Expect("EXEC").
			ReplyString("OK").
			ReplyString("OK").
			ReplyString("OK").
			ReplyString("OK").
			ReplyString("OK").
			Reply(RedisMessage{typ: '*', values: []RedisMessage{
				{typ: ':', integer: 10000},
				{typ: ':', integer: 30000},
				{typ: '*', values: []RedisMessage{
					{typ: ':', integer: 10},
					{typ: ':', integer: 30},
				}},
			}})
	}()

	for {
		if p.cache.(*lru).GetTTL("a1", "GET") == -2 && p.cache.(*lru).GetTTL("a3", "GET") == -2 {
			break
		}
		time.Sleep(10 * time.Millisecond)
	}

	v, _ := p.DoCache(context.Background(), Cacheable(cmds.NewMGetCompleted([]string{"MGET", "a1", "a2", "a3"})), 10*time.Second).ToMessage()
	arr, _ := v.ToArray()
	if len(arr) != 3 {
		t.Errorf("unexpected cached mget length, expected 3, got %v", len(arr))
	}
	if arr[1].integer != 2 {
		t.Errorf("unexpected cached mget response, expected %v, got %v", 2, arr[1].integer)
	}
	if arr[0].integer != 10 {
		t.Errorf("unexpected cached mget response, expected %v, got %v", 10, arr[0].integer)
	}
	if arr[2].integer != 30 {
		t.Errorf("unexpected cached mget response, expected %v, got %v", 30, arr[2].integer)
	}
	if ttl := p.cache.(*lru).GetTTL("a1", "GET"); !roughly(ttl, time.Second*10) {
		t.Errorf("unexpected ttl %v", ttl)
	}
	if ttl := p.cache.(*lru).GetTTL("a2", "GET"); !roughly(ttl, time.Second*2) {
		t.Errorf("unexpected ttl %v", ttl)
	}
	if ttl := p.cache.(*lru).GetTTL("a3", "GET"); !roughly(ttl, time.Second*30) {
		t.Errorf("unexpected ttl %v", ttl)
	}
}

func TestClientSideCachingJSONMGet(t *testing.T) {
	p, mock, cancel, _ := setup(t, ClientOption{})
	defer cancel()

	invalidateCSC := func(keys RedisMessage) {
		mock.Expect().Reply(RedisMessage{
			typ: '>',
			values: []RedisMessage{
				{typ: '+', string: "invalidate"},
				keys,
			},
		})
	}

	go func() {
		mock.Expect("CLIENT", "CACHING", "YES").
			Expect("MULTI").
			Expect("PTTL", "a1").
			Expect("PTTL", "a2").
			Expect("PTTL", "a3").
			Expect("JSON.MGET", "a1", "a2", "a3", "$").
			Expect("EXEC").
			ReplyString("OK").
			ReplyString("OK").
			ReplyString("OK").
			ReplyString("OK").
			ReplyString("OK").
			ReplyString("OK").
			Reply(RedisMessage{typ: '*', values: []RedisMessage{
				{typ: ':', integer: 1000},
				{typ: ':', integer: 2000},
				{typ: ':', integer: 3000},
				{typ: '*', values: []RedisMessage{
					{typ: ':', integer: 1},
					{typ: ':', integer: 2},
					{typ: ':', integer: 3},
				}},
			}})
	}()
	// single flight
	miss := uint64(0)
	hits := uint64(0)
	for i := 0; i < 2; i++ {
		v, _ := p.DoCache(context.Background(), Cacheable(cmds.NewMGetCompleted([]string{"JSON.MGET", "a1", "a2", "a3", "$"})), 10*time.Second).ToMessage()
		arr, _ := v.ToArray()
		if len(arr) != 3 {
			t.Errorf("unexpected cached mget length, expected 3, got %v", len(arr))
		}
		for i, v := range arr {
			if v.integer != int64(i+1) {
				t.Errorf("unexpected cached mget response, expected %v, got %v", i+1, v.integer)
			}
		}
		if ttl := p.cache.(*lru).GetTTL("a1", "JSON.GET$"); !roughly(ttl, time.Second) {
			t.Errorf("unexpected ttl %v", ttl)
		}
		if ttl := p.cache.(*lru).GetTTL("a2", "JSON.GET$"); !roughly(ttl, time.Second*2) {
			t.Errorf("unexpected ttl %v", ttl)
		}
		if ttl := p.cache.(*lru).GetTTL("a3", "JSON.GET$"); !roughly(ttl, time.Second*3) {
			t.Errorf("unexpected ttl %v", ttl)
		}
		if v.IsCacheHit() {
			atomic.AddUint64(&hits, 1)
		} else {
			atomic.AddUint64(&miss, 1)
		}
	}

	if v := atomic.LoadUint64(&miss); v != 1 {
		t.Fatalf("unexpected cache miss count %v", v)
	}

	if v := atomic.LoadUint64(&hits); v != uint64(1) {
		t.Fatalf("unexpected cache hits count %v", v)
	}

	// partial cache invalidation
	invalidateCSC(RedisMessage{typ: '*', values: []RedisMessage{{typ: '+', string: "a1"}, {typ: '+', string: "a3"}}})
	go func() {
		mock.Expect("CLIENT", "CACHING", "YES").
			Expect("MULTI").
			Expect("PTTL", "a1").
			Expect("PTTL", "a3").
			Expect("JSON.MGET", "a1", "a3", "$").
			Expect("EXEC").
			ReplyString("OK").
			ReplyString("OK").
			ReplyString("OK").
			ReplyString("OK").
			ReplyString("OK").
			Reply(RedisMessage{typ: '*', values: []RedisMessage{
				{typ: ':', integer: 10000},
				{typ: ':', integer: 30000},
				{typ: '*', values: []RedisMessage{
					{typ: ':', integer: 10},
					{typ: ':', integer: 30},
				}},
			}})
	}()

	for {
		if p.cache.(*lru).GetTTL("a1", "JSON.GET$") == -2 && p.cache.(*lru).GetTTL("a3", "JSON.GET$") == -2 {
			break
		}
		time.Sleep(10 * time.Millisecond)
	}

	v, _ := p.DoCache(context.Background(), Cacheable(cmds.NewMGetCompleted([]string{"JSON.MGET", "a1", "a2", "a3", "$"})), 10*time.Second).ToMessage()
	arr, _ := v.ToArray()
	if len(arr) != 3 {
		t.Errorf("unexpected cached mget length, expected 3, got %v", len(arr))
	}
	if arr[1].integer != 2 {
		t.Errorf("unexpected cached mget response, expected %v, got %v", 2, arr[1].integer)
	}
	if arr[0].integer != 10 {
		t.Errorf("unexpected cached mget response, expected %v, got %v", 10, arr[0].integer)
	}
	if arr[2].integer != 30 {
		t.Errorf("unexpected cached mget response, expected %v, got %v", 30, arr[2].integer)
	}
	if ttl := p.cache.(*lru).GetTTL("a1", "JSON.GET$"); !roughly(ttl, time.Second*10) {
		t.Errorf("unexpected ttl %v", ttl)
	}
	if ttl := p.cache.(*lru).GetTTL("a2", "JSON.GET$"); !roughly(ttl, time.Second*2) {
		t.Errorf("unexpected ttl %v", ttl)
	}
	if ttl := p.cache.(*lru).GetTTL("a3", "JSON.GET$"); !roughly(ttl, time.Second*30) {
		t.Errorf("unexpected ttl %v", ttl)
	}
}

func TestClientSideCachingExecAbortMGet(t *testing.T) {
	p, mock, cancel, _ := setup(t, ClientOption{})
	defer cancel()

	go func() {
		mock.Expect("CLIENT", "CACHING", "YES").
			Expect("MULTI").
			Expect("PTTL", "a1").
			Expect("PTTL", "a2").
			Expect("MGET", "a1", "a2").
			Expect("EXEC").
			ReplyString("OK").
			ReplyString("OK").
			ReplyString("OK").
			ReplyString("OK").
			ReplyString("OK").
			Reply(RedisMessage{typ: '_'})
	}()

	v, err := p.DoCache(context.Background(), Cacheable(cmds.NewMGetCompleted([]string{"MGET", "a1", "a2"})), 10*time.Second).ToMessage()
	if err != ErrDoCacheAborted {
		t.Errorf("unexpected err, got %v", err)
	}
	if v.IsCacheHit() {
		t.Errorf("unexpected cache hit")
	}
	if v, entry := p.cache.Flight("a1", "GET", time.Second, time.Now()); v.typ != 0 || entry != nil {
		t.Errorf("unexpected cache value and entry %v %v", v, entry)
	}
	if v, entry := p.cache.Flight("a2", "GET", time.Second, time.Now()); v.typ != 0 || entry != nil {
		t.Errorf("unexpected cache value and entry %v %v", v, entry)
	}
}

func TestClientSideCachingWithNonRedisErrorMGet(t *testing.T) {
	p, _, _, closeConn := setup(t, ClientOption{})
	closeConn()

	v, err := p.DoCache(context.Background(), Cacheable(cmds.NewMGetCompleted([]string{"MGET", "a1", "a2"})), 10*time.Second).ToMessage()
	if err != io.EOF && !strings.HasPrefix(err.Error(), "io:") {
		t.Errorf("unexpected err, got %v", err)
	}
	if v.IsCacheHit() {
		t.Errorf("unexpected cache hit")
	}
	if v, entry := p.cache.Flight("a1", "GET", time.Second, time.Now()); v.typ != 0 || entry != nil {
		t.Errorf("unexpected cache value and entry %v %v", v, entry)
	}
	if v, entry := p.cache.Flight("a2", "GET", time.Second, time.Now()); v.typ != 0 || entry != nil {
		t.Errorf("unexpected cache value and entry %v %v", v, entry)
	}
}

func TestClientSideCachingWithSideChannelMGet(t *testing.T) {
	p, _, _, closeConn := setup(t, ClientOption{})
	closeConn()

	p.cache.Flight("a1", "GET", 10*time.Second, time.Now())
	go func() {
		time.Sleep(100 * time.Millisecond)
		m := RedisMessage{typ: '+', string: "OK"}
		m.setExpireAt(time.Now().Add(10 * time.Millisecond).UnixMilli())
		p.cache.Update("a1", "GET", m)
	}()

	v, _ := p.DoCache(context.Background(), Cacheable(cmds.NewMGetCompleted([]string{"MGET", "a1"})), 10*time.Second).AsStrSlice()
	if v[0] != "OK" {
		t.Errorf("unexpected value, got %v", v)
	}
}

func TestClientSideCachingWithSideChannelErrorMGet(t *testing.T) {
	p, _, _, closeConn := setup(t, ClientOption{})
	closeConn()

	p.cache.Flight("a1", "GET", 10*time.Second, time.Now())
	go func() {
		time.Sleep(100 * time.Millisecond)
		p.cache.Cancel("a1", "GET", io.EOF)
	}()

	_, err := p.DoCache(context.Background(), Cacheable(cmds.NewMGetCompleted([]string{"MGET", "a1"})), 10*time.Second).ToMessage()
	if err != io.EOF {
		t.Errorf("unexpected err, got %v", err)
	}
}

func TestClientSideCachingDoMultiCacheMGet(t *testing.T) {
	p, _, cancel, _ := setup(t, ClientOption{})
	defer cancel()

	defer func() {
		if !strings.Contains(recover().(string), panicmgetcsc) {
			t.Fatal("should panic")
		}
	}()
	p.DoMultiCache(context.Background(), []CacheableTTL{
		CT(Cacheable(cmds.NewMGetCompleted([]string{"MGET", "a1"})), time.Second*10),
	}...)
}

func TestClientSideCachingDoMultiCache(t *testing.T) {
	p, mock, cancel, _ := setup(t, ClientOption{})
	defer cancel()

	invalidateCSC := func(keys RedisMessage) {
		mock.Expect().Reply(RedisMessage{
			typ: '>',
			values: []RedisMessage{
				{typ: '+', string: "invalidate"},
				keys,
			},
		})
	}

	go func() {
		mock.Expect("CLIENT", "CACHING", "YES").
			Expect("MULTI").
			Expect("PTTL", "a1").
			Expect("GET", "a1").
			Expect("PTTL", "a2").
			Expect("GET", "a2").
			Expect("PTTL", "a3").
			Expect("GET", "a3").
			Expect("EXEC").
			ReplyString("OK").
			ReplyString("OK").
			ReplyString("OK").
			ReplyString("OK").
			ReplyString("OK").
			ReplyString("OK").
			ReplyString("OK").
			ReplyString("OK").
			Reply(RedisMessage{typ: '*', values: []RedisMessage{
				{typ: ':', integer: 1000},
				{typ: ':', integer: 1},
				{typ: ':', integer: 2000},
				{typ: ':', integer: 2},
				{typ: ':', integer: 3000},
				{typ: ':', integer: 3},
			}})
	}()
	// single flight
	miss := uint64(0)
	hits := uint64(0)
	for i := 0; i < 2; i++ {
		arr := p.DoMultiCache(context.Background(), []CacheableTTL{
			CT(Cacheable(cmds.NewCompleted([]string{"GET", "a1"})), time.Second*10),
			CT(Cacheable(cmds.NewCompleted([]string{"GET", "a2"})), time.Second*10),
			CT(Cacheable(cmds.NewCompleted([]string{"GET", "a3"})), time.Second*10),
		}...)
		if len(arr) != 3 {
			t.Errorf("unexpected cached mget length, expected 3, got %v", len(arr))
		}
		for i, v := range arr {
			if v.val.integer != int64(i+1) {
				t.Errorf("unexpected cached mget response, expected %v, got %v", i+1, v.val.integer)
			}
			if v.val.IsCacheHit() {
				atomic.AddUint64(&hits, 1)
			} else {
				atomic.AddUint64(&miss, 1)
			}
		}
		if ttl := p.cache.(*lru).GetTTL("a1", "GET"); !roughly(ttl, time.Second) {
			t.Errorf("unexpected ttl %v", ttl)
		}
		if ttl := p.cache.(*lru).GetTTL("a2", "GET"); !roughly(ttl, time.Second*2) {
			t.Errorf("unexpected ttl %v", ttl)
		}
		if ttl := p.cache.(*lru).GetTTL("a3", "GET"); !roughly(ttl, time.Second*3) {
			t.Errorf("unexpected ttl %v", ttl)
		}
	}

	if v := atomic.LoadUint64(&miss); v != 3 {
		t.Fatalf("unexpected cache miss count %v", v)
	}

	if v := atomic.LoadUint64(&hits); v != 3 {
		t.Fatalf("unexpected cache hits count %v", v)
	}

	// partial cache invalidation
	invalidateCSC(RedisMessage{typ: '*', values: []RedisMessage{{typ: '+', string: "a1"}, {typ: '+', string: "a3"}}})
	go func() {
		mock.Expect("CLIENT", "CACHING", "YES").
			Expect("MULTI").
			Expect("PTTL", "a1").
			Expect("GET", "a1").
			Expect("PTTL", "a3").
			Expect("GET", "a3").
			Expect("EXEC").
			ReplyString("OK").
			ReplyString("OK").
			ReplyString("OK").
			ReplyString("OK").
			ReplyString("OK").
			ReplyString("OK").
			Reply(RedisMessage{typ: '*', values: []RedisMessage{
				{typ: ':', integer: 10000},
				{typ: ':', integer: 10},
				{typ: ':', integer: 30000},
				{typ: ':', integer: 30},
			}})
	}()

	for {
		if p.cache.(*lru).GetTTL("a1", "GET") == -2 && p.cache.(*lru).GetTTL("a3", "GET") == -2 {
			break
		}
		time.Sleep(10 * time.Millisecond)
	}

	arr := p.DoMultiCache(context.Background(), []CacheableTTL{
		CT(Cacheable(cmds.NewCompleted([]string{"GET", "a1"})), time.Second*10),
		CT(Cacheable(cmds.NewCompleted([]string{"GET", "a2"})), time.Second*10),
		CT(Cacheable(cmds.NewCompleted([]string{"GET", "a3"})), time.Second*10),
	}...)
	if len(arr) != 3 {
		t.Errorf("unexpected cached mget length, expected 3, got %v", len(arr))
	}
	if arr[1].val.integer != 2 {
		t.Errorf("unexpected cached mget response, expected %v, got %v", 2, arr[1].val.integer)
	}
	if arr[0].val.integer != 10 {
		t.Errorf("unexpected cached mget response, expected %v, got %v", 10, arr[0].val.integer)
	}
	if arr[2].val.integer != 30 {
		t.Errorf("unexpected cached mget response, expected %v, got %v", 30, arr[2].val.integer)
	}
	if ttl := p.cache.(*lru).GetTTL("a1", "GET"); !roughly(ttl, time.Second*10) {
		t.Errorf("unexpected ttl %v", ttl)
	}
	if ttl := p.cache.(*lru).GetTTL("a2", "GET"); !roughly(ttl, time.Second*2) {
		t.Errorf("unexpected ttl %v", ttl)
	}
	if ttl := p.cache.(*lru).GetTTL("a3", "GET"); !roughly(ttl, time.Second*30) {
		t.Errorf("unexpected ttl %v", ttl)
	}
}

func TestClientSideCachingExecAbortDoMultiCache(t *testing.T) {
	p, mock, cancel, _ := setup(t, ClientOption{})
	defer cancel()

	go func() {
		mock.Expect("CLIENT", "CACHING", "YES").
			Expect("MULTI").
			Expect("PTTL", "a1").
			Expect("GET", "a1").
			Expect("PTTL", "a2").
			Expect("GET", "a2").
			Expect("EXEC").
			ReplyString("OK").
			ReplyString("OK").
			ReplyString("OK").
			ReplyString("OK").
			ReplyString("OK").
			ReplyString("OK").
			Reply(RedisMessage{typ: '_'})
	}()

	arr := p.DoMultiCache(context.Background(), []CacheableTTL{
		CT(Cacheable(cmds.NewCompleted([]string{"GET", "a1"})), time.Second*10),
		CT(Cacheable(cmds.NewCompleted([]string{"GET", "a2"})), time.Second*10),
	}...)
	for _, resp := range arr {
		v, err := resp.ToMessage()
		if err != ErrDoCacheAborted {
			t.Errorf("unexpected err, got %v", err)
		}
		if v.IsCacheHit() {
			t.Errorf("unexpected cache hit")
		}
	}
	if v, entry := p.cache.Flight("a1", "GET", time.Second, time.Now()); v.typ != 0 || entry != nil {
		t.Errorf("unexpected cache value and entry %v %v", v, entry)
	}
	if v, entry := p.cache.Flight("a2", "GET", time.Second, time.Now()); v.typ != 0 || entry != nil {
		t.Errorf("unexpected cache value and entry %v %v", v, entry)
	}
}

func TestClientSideCachingWithNonRedisErrorDoMultiCache(t *testing.T) {
	p, _, _, closeConn := setup(t, ClientOption{})
	closeConn()

	arr := p.DoMultiCache(context.Background(), []CacheableTTL{
		CT(Cacheable(cmds.NewCompleted([]string{"GET", "a1"})), time.Second*10),
		CT(Cacheable(cmds.NewCompleted([]string{"GET", "a2"})), time.Second*10),
	}...)
	for _, resp := range arr {
		v, err := resp.ToMessage()
		if err != io.EOF && !strings.HasPrefix(err.Error(), "io:") {
			t.Errorf("unexpected err, got %v", err)
		}
		if v.IsCacheHit() {
			t.Errorf("unexpected cache hit")
		}
	}
	if v, entry := p.cache.Flight("a1", "GET", time.Second, time.Now()); v.typ != 0 || entry != nil {
		t.Errorf("unexpected cache value and entry %v %v", v, entry)
	}
	if v, entry := p.cache.Flight("a2", "GET", time.Second, time.Now()); v.typ != 0 || entry != nil {
		t.Errorf("unexpected cache value and entry %v %v", v, entry)
	}
}

func TestClientSideCachingWithSideChannelDoMultiCache(t *testing.T) {
	p, _, _, closeConn := setup(t, ClientOption{})
	closeConn()

	p.cache.Flight("a1", "GET", 10*time.Second, time.Now())
	go func() {
		time.Sleep(100 * time.Millisecond)
		m := RedisMessage{typ: '+', string: "OK"}
		m.setExpireAt(time.Now().Add(10 * time.Millisecond).UnixMilli())
		p.cache.Update("a1", "GET", m)
	}()

	arr := p.DoMultiCache(context.Background(), []CacheableTTL{
		CT(Cacheable(cmds.NewCompleted([]string{"GET", "a1"})), time.Second*10),
	}...)
	if arr[0].val.string != "OK" {
		t.Errorf("unexpected value, got %v", arr[0].val.string)
	}
}

func TestClientSideCachingWithSideChannelErrorDoMultiCache(t *testing.T) {
	p, _, _, closeConn := setup(t, ClientOption{})
	closeConn()

	p.cache.Flight("a1", "GET", 10*time.Second, time.Now())
	go func() {
		time.Sleep(100 * time.Millisecond)
		p.cache.Cancel("a1", "GET", io.EOF)
	}()

	arr := p.DoMultiCache(context.Background(), []CacheableTTL{
		CT(Cacheable(cmds.NewCompleted([]string{"GET", "a1"})), time.Second*10),
	}...)
	if arr[0].err != io.EOF {
		t.Errorf("unexpected err, got %v", arr[0].err)
	}
}

func TestClientSideCachingMissCacheTTL(t *testing.T) {
	t.Run("DoCache GET", func(t *testing.T) {
		p, mock, cancel, _ := setup(t, ClientOption{})
		defer cancel()
		expectCSC := func(pttl int64, key string) {
			mock.Expect("CLIENT", "CACHING", "YES").
				Expect("MULTI").
				Expect("PTTL", key).
				Expect("GET", key).
				Expect("EXEC").
				ReplyString("OK").
				ReplyString("OK").
				ReplyString("OK").
				ReplyString("OK").
				Reply(RedisMessage{typ: '*', values: []RedisMessage{
					{typ: ':', integer: pttl},
					{typ: '+', string: key},
				}})
		}
		go func() {
			expectCSC(-1, "a")
			expectCSC(1000, "b")
			expectCSC(20000, "c")
		}()
		v, _ := p.DoCache(context.Background(), Cacheable(cmds.NewCompleted([]string{"GET", "a"})), 10*time.Second).ToMessage()
		if ttl := v.CacheTTL(); ttl != 10 {
			t.Errorf("unexpected cached ttl, expected %v, got %v", 10, ttl)
		}
		v, _ = p.DoCache(context.Background(), Cacheable(cmds.NewCompleted([]string{"GET", "b"})), 10*time.Second).ToMessage()
		if ttl := v.CacheTTL(); ttl != 1 {
			t.Errorf("unexpected cached ttl, expected %v, got %v", 1, ttl)
		}
		v, _ = p.DoCache(context.Background(), Cacheable(cmds.NewCompleted([]string{"GET", "c"})), 10*time.Second).ToMessage()
		if ttl := v.CacheTTL(); ttl != 10 {
			t.Errorf("unexpected cached ttl, expected %v, got %v", 10, ttl)
		}
	})
	t.Run("DoCache MGET", func(t *testing.T) {
		p, mock, cancel, _ := setup(t, ClientOption{})
		defer cancel()
		go func() {
			mock.Expect("CLIENT", "CACHING", "YES").
				Expect("MULTI").
				Expect("PTTL", "a").
				Expect("PTTL", "b").
				Expect("PTTL", "c").
				Expect("MGET", "a", "b", "c").
				Expect("EXEC").
				ReplyString("OK").
				ReplyString("OK").
				ReplyString("OK").
				ReplyString("OK").
				ReplyString("OK").
				ReplyString("OK").
				Reply(RedisMessage{typ: '*', values: []RedisMessage{
					{typ: ':', integer: -1},
					{typ: ':', integer: 1000},
					{typ: ':', integer: 20000},
					{typ: '*', values: []RedisMessage{
						{typ: '+', string: "a"},
						{typ: '+', string: "b"},
						{typ: '+', string: "c"},
					}},
				}})
		}()
		v, _ := p.DoCache(context.Background(), Cacheable(cmds.NewMGetCompleted([]string{"MGET", "a", "b", "c"})), 10*time.Second).ToArray()
		if ttl := v[0].CacheTTL(); ttl != 10 {
			t.Errorf("unexpected cached ttl, expected %v, got %v", 10, ttl)
		}
		if ttl := v[1].CacheTTL(); ttl != 1 {
			t.Errorf("unexpected cached ttl, expected %v, got %v", 1, ttl)
		}
		if ttl := v[2].CacheTTL(); ttl != 10 {
			t.Errorf("unexpected cached ttl, expected %v, got %v", 10, ttl)
		}
	})
	t.Run("DoMultiCache", func(t *testing.T) {
		p, mock, cancel, _ := setup(t, ClientOption{})
		defer cancel()
		go func() {
			mock.Expect("CLIENT", "CACHING", "YES").
				Expect("MULTI").
				Expect("PTTL", "a1").
				Expect("GET", "a1").
				Expect("PTTL", "a2").
				Expect("GET", "a2").
				Expect("PTTL", "a3").
				Expect("GET", "a3").
				Expect("EXEC").
				ReplyString("OK").
				ReplyString("OK").
				ReplyString("OK").
				ReplyString("OK").
				ReplyString("OK").
				ReplyString("OK").
				ReplyString("OK").
				ReplyString("OK").
				Reply(RedisMessage{typ: '*', values: []RedisMessage{
					{typ: ':', integer: -1},
					{typ: ':', integer: 1},
					{typ: ':', integer: 1000},
					{typ: ':', integer: 2},
					{typ: ':', integer: 20000},
					{typ: ':', integer: 3},
				}})
		}()
		arr := p.DoMultiCache(context.Background(), []CacheableTTL{
			CT(Cacheable(cmds.NewCompleted([]string{"GET", "a1"})), time.Second*10),
			CT(Cacheable(cmds.NewCompleted([]string{"GET", "a2"})), time.Second*10),
			CT(Cacheable(cmds.NewCompleted([]string{"GET", "a3"})), time.Second*10),
		}...)
		if ttl := arr[0].CacheTTL(); ttl != 10 {
			t.Errorf("unexpected cached ttl, expected %v, got %v", 10, ttl)
		}
		if ttl := arr[1].CacheTTL(); ttl != 1 {
			t.Errorf("unexpected cached ttl, expected %v, got %v", 1, ttl)
		}
		if ttl := arr[2].CacheTTL(); ttl != 10 {
			t.Errorf("unexpected cached ttl, expected %v, got %v", 10, ttl)
		}
	})
}

// https://github.com/redis/redis/issues/8935
func TestClientSideCachingRedis6InvalidationBug1(t *testing.T) {
	p, mock, cancel, _ := setup(t, ClientOption{})
	defer cancel()

	expectCSC := func() {
		mock.Expect("CLIENT", "CACHING", "YES").
			Expect("MULTI").
			Expect("PTTL", "a").
			Expect("GET", "a").
			Expect("EXEC").
			ReplyString("OK").
			ReplyString("OK").
			ReplyString("OK").
			ReplyString("OK").
			Reply(RedisMessage{typ: '*', values: []RedisMessage{
				{
					typ: '>',
					values: []RedisMessage{
						{typ: '+', string: "invalidate"},
						{typ: '*', values: []RedisMessage{{typ: '+', string: "a"}}},
					},
				},
				{typ: ':', integer: -2},
			}}).Reply(RedisMessage{typ: '_'})
	}

	go func() {
		expectCSC()
	}()
	// single flight
	miss := uint64(0)
	hits := uint64(0)
	times := 2000
	wg := sync.WaitGroup{}
	wg.Add(times)
	for i := 0; i < times; i++ {
		go func() {
			defer wg.Done()
			v, _ := p.DoCache(context.Background(), Cacheable(cmds.NewCompleted([]string{"GET", "a"})), 10*time.Second).ToMessage()
			if v.typ != '_' {
				t.Errorf("unexpected cached result, expected null, got %v", v.string)
			}
			if v.IsCacheHit() {
				atomic.AddUint64(&hits, 1)
			} else {
				atomic.AddUint64(&miss, 1)
			}
		}()
	}
	wg.Wait()

	if v := atomic.LoadUint64(&miss); v != 1 {
		t.Fatalf("unexpected cache miss count %v", v)
	}

	if v := atomic.LoadUint64(&hits); v != uint64(times-1) {
		t.Fatalf("unexpected cache hits count %v", v)
	}
}

// https://github.com/redis/redis/issues/8935
func TestClientSideCachingRedis6InvalidationBug2(t *testing.T) {
	p, mock, cancel, _ := setup(t, ClientOption{})
	defer cancel()

	expectCSC := func() {
		mock.Expect("CLIENT", "CACHING", "YES").
			Expect("MULTI").
			Expect("PTTL", "a").
			Expect("GET", "a").
			Expect("EXEC").
			ReplyString("OK").
			ReplyString("OK").
			ReplyString("OK").
			ReplyString("OK").
			Reply(RedisMessage{typ: '*', values: []RedisMessage{
				{typ: ':', integer: -2},
				{
					typ: '>',
					values: []RedisMessage{
						{typ: '+', string: "invalidate"},
						{typ: '*', values: []RedisMessage{{typ: '+', string: "a"}}},
					},
				},
			}}).Reply(RedisMessage{typ: '_'})
	}

	go func() {
		expectCSC()
	}()
	// single flight
	miss := uint64(0)
	hits := uint64(0)
	times := 2000
	wg := sync.WaitGroup{}
	wg.Add(times)
	for i := 0; i < times; i++ {
		go func() {
			defer wg.Done()
			v, _ := p.DoCache(context.Background(), Cacheable(cmds.NewCompleted([]string{"GET", "a"})), 10*time.Second).ToMessage()
			if v.typ != '_' {
				t.Errorf("unexpected cached result, expected null, got %v", v.string)
			}
			if v.IsCacheHit() {
				atomic.AddUint64(&hits, 1)
			} else {
				atomic.AddUint64(&miss, 1)
			}
		}()
	}
	wg.Wait()

	if v := atomic.LoadUint64(&miss); v != 1 {
		t.Fatalf("unexpected cache miss count %v", v)
	}

	if v := atomic.LoadUint64(&hits); v != uint64(times-1) {
		t.Fatalf("unexpected cache hits count %v", v)
	}
}

// https://github.com/redis/redis/issues/8935
func TestClientSideCachingRedis6InvalidationBugErr(t *testing.T) {
	p, mock, _, closeConn := setup(t, ClientOption{})

	expectCSC := func() {
		mock.Expect("CLIENT", "CACHING", "YES").
			Expect("MULTI").
			Expect("PTTL", "a").
			Expect("GET", "a").
			Expect("EXEC").
			ReplyString("OK").
			ReplyString("OK").
			ReplyString("OK").
			ReplyString("OK").
			Reply(RedisMessage{typ: '*', values: []RedisMessage{
				{typ: ':', integer: -2},
				{
					typ: '>',
					values: []RedisMessage{
						{typ: '+', string: "invalidate"},
						{typ: '*', values: []RedisMessage{{typ: '+', string: "a"}}},
					},
				},
			}})
	}

	go func() {
		expectCSC()
		closeConn()
	}()

	err := p.DoCache(context.Background(), Cacheable(cmds.NewCompleted([]string{"GET", "a"})), 10*time.Second).Error()
	if err != io.EOF && !strings.HasPrefix(err.Error(), "io:") {
		t.Errorf("unexpected err %v", err)
	}
}

func TestDisableClientSideCaching(t *testing.T) {
	p, mock, cancel, _ := setup(t, ClientOption{DisableCache: true})
	defer cancel()
	p.background()

	go func() {
		mock.Expect().Reply(RedisMessage{
			typ: '>',
			values: []RedisMessage{
				{typ: '+', string: "invalidate"},
				{typ: '*', values: []RedisMessage{{typ: '+', string: "a"}}},
			},
		})
		mock.Expect("GET", "a").ReplyString("1").
			Expect("GET", "b").
			Expect("GET", "c").
			ReplyString("2").
			ReplyString("3")

	}()

	v, _ := p.DoCache(context.Background(), Cacheable(cmds.NewCompleted([]string{"GET", "a"})), 10*time.Second).ToMessage()
	if v.string != "1" {
		t.Errorf("unexpected cached result, expected %v, got %v", "1", v.string)
	}

	vs := p.DoMultiCache(context.Background(),
		CT(Cacheable(cmds.NewCompleted([]string{"GET", "b"})), 10*time.Second),
		CT(Cacheable(cmds.NewCompleted([]string{"GET", "c"})), 10*time.Second))
	if vs[0].val.string != "2" {
		t.Errorf("unexpected cached result, expected %v, got %v", "1", v.string)
	}
	if vs[1].val.string != "3" {
		t.Errorf("unexpected cached result, expected %v, got %v", "1", v.string)
	}
}

func TestOnInvalidations(t *testing.T) {
	ch := make(chan []RedisMessage)
	_, mock, cancel, _ := setup(t, ClientOption{
		OnInvalidations: func(messages []RedisMessage) {
			ch <- messages
		},
	})

	go func() {
		mock.Expect().Reply(RedisMessage{
			typ: '>',
			values: []RedisMessage{
				{typ: '+', string: "invalidate"},
				{typ: '*', values: []RedisMessage{{typ: '+', string: "a"}}},
			},
		})
	}()

	if messages := <-ch; messages[0].string != "a" {
		t.Fatalf("unexpected invlidation %v", messages)
	}

	go func() {
		mock.Expect().Reply(RedisMessage{
			typ: '>',
			values: []RedisMessage{
				{typ: '+', string: "invalidate"},
				{typ: '_'},
			},
		})
	}()

	if messages := <-ch; messages != nil {
		t.Fatalf("unexpected invlidation %v", messages)
	}

	go cancel()

	if messages := <-ch; messages != nil {
		t.Fatalf("unexpected invlidation %v", messages)
	}
}

func TestMultiHalfErr(t *testing.T) {
	p, mock, _, closeConn := setup(t, ClientOption{})

	expectCSC := func() {
		mock.Expect("CLIENT", "CACHING", "YES").
			Expect("MULTI").
			Expect("PTTL", "a").
			Expect("GET", "a").
			Expect("EXEC").
			ReplyString("OK").
			ReplyString("OK")
	}

	go func() {
		expectCSC()
		closeConn()
	}()

	err := p.DoCache(context.Background(), Cacheable(cmds.NewCompleted([]string{"GET", "a"})), 10*time.Second).Error()
	if err != io.EOF && !strings.HasPrefix(err.Error(), "io:") {
		t.Errorf("unexpected err %v", err)
	}
}

//gocyclo:ignore
func TestPubSub(t *testing.T) {
	builder := cmds.NewBuilder(cmds.NoSlot)
	t.Run("NoReply Commands In Do", func(t *testing.T) {
		p, mock, cancel, _ := setup(t, ClientOption{})
		defer cancel()

		commands := []Completed{
			builder.Subscribe().Channel("a").Build(),
			builder.Psubscribe().Pattern("b").Build(),
			builder.Unsubscribe().Channel("c").Build(),
			builder.Punsubscribe().Pattern("d").Build(),
			builder.Ssubscribe().Channel("c").Build(),
			builder.Sunsubscribe().Channel("d").Build(),
		}

		go func() {
			for _, c := range commands {
				mock.Expect(c.Commands()...).Reply(RedisMessage{typ: '>', values: []RedisMessage{
					{typ: '+', string: strings.ToLower(c.Commands()[0])},
					{typ: '+', string: strings.ToLower(c.Commands()[1])},
				}})
				mock.Expect("GET", "k").ReplyString("v")
			}
		}()

		for _, c := range commands {
			p.Do(context.Background(), c)
			if v, _ := p.Do(context.Background(), builder.Get().Key("k").Build()).ToMessage(); v.string != "v" {
				t.Fatalf("no-reply commands should not affect nornal commands")
			}
		}
	})

	t.Run("NoReply Commands In DoMulti", func(t *testing.T) {
		p, mock, cancel, _ := setup(t, ClientOption{})
		defer cancel()

		commands := []Completed{
			builder.Subscribe().Channel("a").Build(),
			builder.Psubscribe().Pattern("b").Build(),
			builder.Unsubscribe().Channel("c").Build(),
			builder.Punsubscribe().Pattern("d").Build(),
		}

		go func() {
			for _, c := range commands {
				mock.Expect(c.Commands()...).Reply(RedisMessage{typ: '>', values: []RedisMessage{
					{typ: '+', string: strings.ToLower(c.Commands()[0])},
					{typ: '+', string: strings.ToLower(c.Commands()[1])},
				}})
			}
			mock.Expect("GET", "k").ReplyString("v")
		}()

		p.DoMulti(context.Background(), commands...)
		if v, _ := p.Do(context.Background(), builder.Get().Key("k").Build()).ToMessage(); v.string != "v" {
			t.Fatalf("no-reply commands should not affect nornal commands")
		}
	})

	t.Run("PubSub Subscribe RedisMessage", func(t *testing.T) {
		ctx := context.Background()
		p, mock, cancel, _ := setup(t, ClientOption{})

		activate := builder.Subscribe().Channel("1").Build()
		deactivate := builder.Unsubscribe().Channel("1").Build()
		go func() {
			mock.Expect(activate.Commands()...).Reply(
				RedisMessage{typ: '>', values: []RedisMessage{
					{typ: '+', string: "subscribe"},
					{typ: '+', string: "1"},
					{typ: ':', integer: 1},
				}},
				RedisMessage{typ: '>', values: []RedisMessage{
					{typ: '+', string: "message"},
					{typ: '+', string: "1"},
					{typ: '+', string: "2"},
				}},
			)
			mock.Expect(deactivate.Commands()...).Reply(
				RedisMessage{typ: '>', values: []RedisMessage{
					{typ: '+', string: "unsubscribe"},
					{typ: '+', string: "1"},
					{typ: ':', integer: 0},
				}},
			)
		}()

		if err := p.Receive(ctx, activate, func(msg PubSubMessage) {
			if msg.Channel == "1" && msg.Message == "2" {
				if err := p.Do(ctx, deactivate).Error(); err != nil {
					t.Fatalf("unexpected err %v", err)
				}
			}
		}); err != nil {
			t.Fatalf("unexpected err %v", err)
		}

		cancel()
	})

	t.Run("PubSub SSubscribe RedisMessage", func(t *testing.T) {
		ctx := context.Background()
		p, mock, cancel, _ := setup(t, ClientOption{})

		activate := builder.Ssubscribe().Channel("1").Build()
		deactivate := builder.Sunsubscribe().Channel("1").Build()
		go func() {
			mock.Expect(activate.Commands()...).Reply(
				RedisMessage{typ: '>', values: []RedisMessage{
					{typ: '+', string: "ssubscribe"},
					{typ: '+', string: "1"},
					{typ: ':', integer: 1},
				}},
				RedisMessage{typ: '>', values: []RedisMessage{
					{typ: '+', string: "smessage"},
					{typ: '+', string: "1"},
					{typ: '+', string: "2"},
				}},
			)
			mock.Expect(deactivate.Commands()...).Reply(
				RedisMessage{typ: '>', values: []RedisMessage{
					{typ: '+', string: "sunsubscribe"},
					{typ: '+', string: "1"},
					{typ: ':', integer: 0},
				}},
			)
		}()

		if err := p.Receive(ctx, activate, func(msg PubSubMessage) {
			if msg.Channel == "1" && msg.Message == "2" {
				if err := p.Do(ctx, deactivate).Error(); err != nil {
					t.Fatalf("unexpected err %v", err)
				}
			}
		}); err != nil {
			t.Fatalf("unexpected err %v", err)
		}

		cancel()
	})

	t.Run("PubSub PSubscribe RedisMessage", func(t *testing.T) {
		ctx := context.Background()
		p, mock, cancel, _ := setup(t, ClientOption{})

		activate := builder.Psubscribe().Pattern("1").Build()
		deactivate := builder.Punsubscribe().Pattern("1").Build()
		go func() {
			mock.Expect(activate.Commands()...).Reply(
				RedisMessage{typ: '>', values: []RedisMessage{
					{typ: '+', string: "psubscribe"},
					{typ: '+', string: "1"},
					{typ: ':', integer: 1},
				}},
				RedisMessage{typ: '>', values: []RedisMessage{
					{typ: '+', string: "pmessage"},
					{typ: '+', string: "1"},
					{typ: '+', string: "2"},
					{typ: '+', string: "3"},
				}},
			)
			mock.Expect(deactivate.Commands()...).Reply(
				RedisMessage{typ: '>', values: []RedisMessage{
					{typ: '+', string: "punsubscribe"},
					{typ: '+', string: "1"},
					{typ: ':', integer: 0},
				}},
			)
		}()

		if err := p.Receive(ctx, activate, func(msg PubSubMessage) {
			if msg.Pattern == "1" && msg.Channel == "2" && msg.Message == "3" {
				if err := p.Do(ctx, deactivate).Error(); err != nil {
					t.Fatalf("unexpected err %v", err)
				}
			}
		}); err != nil {
			t.Fatalf("unexpected err %v", err)
		}

		cancel()
	})

	t.Run("PubSub Wrong Command RedisMessage", func(t *testing.T) {
		p, _, cancel, _ := setup(t, ClientOption{})
		defer cancel()

		defer func() {
			if !strings.Contains(recover().(string), wrongreceive) {
				t.Fatal("Receive not panic as expected")
			}
		}()

		_ = p.Receive(context.Background(), builder.Get().Key("wrong").Build(), func(msg PubSubMessage) {})
	})

	t.Run("PubSub Subscribe fail", func(t *testing.T) {
		ctx := context.Background()
		p, _, _, closePipe := setup(t, ClientOption{})
		closePipe()

		if err := p.Receive(ctx, builder.Psubscribe().Pattern("1").Build(), func(msg PubSubMessage) {}); err != io.EOF && !strings.HasPrefix(err.Error(), "io:") {
			t.Fatalf("unexpected err %v", err)
		}
	})

	t.Run("PubSub Subscribe context cancel", func(t *testing.T) {
		ctx, ctxCancel := context.WithCancel(context.Background())
		p, mock, cancel, _ := setup(t, ClientOption{})

		activate := builder.Subscribe().Channel("1").Build()
		go func() {
			mock.Expect(activate.Commands()...).Reply(
				RedisMessage{typ: '>', values: []RedisMessage{
					{typ: '+', string: "subscribe"},
					{typ: '+', string: "1"},
					{typ: ':', integer: 1},
				}},
				RedisMessage{typ: '>', values: []RedisMessage{
					{typ: '+', string: "message"},
					{typ: '+', string: "1"},
					{typ: '+', string: "2"},
				}},
			)
		}()

		if err := p.Receive(ctx, activate, func(msg PubSubMessage) {
			if msg.Channel == "1" && msg.Message == "2" {
				ctxCancel()
			}
		}); !errors.Is(err, context.Canceled) {
			t.Fatalf("unexpected err %v", err)
		}

		cancel()
	})

	t.Run("PubSub Subscribe Redis Error", func(t *testing.T) {
		ctx := context.Background()
		p, mock, cancel, _ := setup(t, ClientOption{})

		commands := []Completed{
			builder.Subscribe().Channel("1").Build(),
			builder.Psubscribe().Pattern("1").Build(),
			builder.Ssubscribe().Channel("1").Build(),
			builder.Unsubscribe().Channel("1").Build(),
			builder.Punsubscribe().Pattern("1").Build(),
			builder.Sunsubscribe().Channel("1").Build(),
		}
		go func() {
			for _, cmd := range commands {
				mock.Expect(cmd.Commands()...).Reply(RedisMessage{typ: '-', string: cmd.Commands()[0]})
			}
		}()
		for _, cmd := range commands {
			if err := p.Do(ctx, cmd).Error(); err == nil || !strings.Contains(err.Error(), cmd.Commands()[0]) {
				t.Fatalf("unexpected err %v", err)
			}
		}

		cancel()
	})

	t.Run("PubSub Subscribe Response", func(t *testing.T) {
		ctx := context.Background()
		p, mock, cancel, _ := setup(t, ClientOption{})

		commands := []Completed{
			builder.Subscribe().Channel("a", "b", "c").Build(),
			builder.Psubscribe().Pattern("a", "b", "c").Build(),
			builder.Ssubscribe().Channel("a", "b", "c").Build(),
			builder.Unsubscribe().Channel("a", "b", "c").Build(),
			builder.Punsubscribe().Pattern("a", "b", "c").Build(),
			builder.Sunsubscribe().Channel("a", "b", "c").Build(),
		}

		for i, cmd1 := range commands {
			cmd2 := builder.Get().Key(strconv.Itoa(i)).Build()
			go func() {
				mock.Expect(cmd1.Commands()...).Reply(
					RedisMessage{typ: '>', values: []RedisMessage{
						{typ: '+', string: "subscribe"},
						{typ: '+', string: "a"},
						{typ: ':', integer: 1},
					}},
					RedisMessage{typ: '>', values: []RedisMessage{ // skip
						{typ: '+', string: "subscribe"},
						{typ: '+', string: "b"},
						{typ: ':', integer: 1},
					}},
					RedisMessage{typ: '>', values: []RedisMessage{ // skip
						{typ: '+', string: "subscribe"},
						{typ: '+', string: "c"},
						{typ: ':', integer: 1},
					}},
				).Expect(cmd2.Commands()...).ReplyString(strconv.Itoa(i))
			}()

			if err := p.Do(ctx, cmd1).Error(); err != nil {
				t.Fatalf("unexpected err %v", err)
			}
			if v, err := p.Do(ctx, cmd2).ToString(); err != nil || v != strconv.Itoa(i) {
				t.Fatalf("unexpected val %v %v", v, err)
			}
		}
		cancel()
	})

	t.Run("PubSub Wildcard Unsubscribe Response", func(t *testing.T) {
		ctx := context.Background()
		p, mock, cancel, _ := setup(t, ClientOption{})

		commands := []Completed{
			builder.Unsubscribe().Build(),
			builder.Punsubscribe().Build(),
			builder.Sunsubscribe().Build(),
		}

		replies := [][]RedisMessage{{
			{
				typ: '>',
				values: []RedisMessage{
					{typ: '+', string: "unsubscribe"},
					{typ: '_'},
					{typ: ':', integer: 0},
				},
			},
		}, {
			{
				typ: '>',
				values: []RedisMessage{
					{typ: '+', string: "punsubscribe"},
					{typ: '+', string: "1"},
					{typ: ':', integer: 0},
				},
			},
		}, {
			{
				typ: '>',
				values: []RedisMessage{
					{typ: '+', string: "sunsubscribe"},
					{typ: '+', string: "2"},
					{typ: ':', integer: 0},
				},
			},
			{
				typ: '>',
				values: []RedisMessage{
					{typ: '+', string: "sunsubscribe"},
					{typ: '+', string: "3"},
					{typ: ':', integer: 0},
				},
			},
		}}

		for i, cmd1 := range commands {
			cmd2 := builder.Get().Key(strconv.Itoa(i)).Build()
			go func() {
				mock.Expect(cmd1.Commands()...).Reply(replies[i]...).Expect(cmd2.Commands()...).ReplyString(strconv.Itoa(i))
			}()

			if err := p.Do(ctx, cmd1).Error(); err != nil {
				t.Fatalf("unexpected err %v", err)
			}
			if v, err := p.Do(ctx, cmd2).ToString(); err != nil || v != strconv.Itoa(i) {
				t.Fatalf("unexpected val %v %v", v, err)
			}
		}
		cancel()
	})

	t.Run("PubSub Proactive UNSUBSCRIBE/PUNSUBSCRIBE/SUNSCRIBE", func(t *testing.T) {
		for _, command := range []string{
			"unsubscribe",
			"punsubscribe",
			"sunsubscribe",
		} {
			command := command
			t.Run(command, func(t *testing.T) {
				ctx := context.Background()
				p, mock, cancel, _ := setup(t, ClientOption{})

				commands := []Completed{
					builder.Sunsubscribe().Build(),
					builder.Ssubscribe().Channel("3").Build(),
				}

				replies := [][]RedisMessage{
					{
						{ // proactive unsubscribe before user unsubscribe
							typ: '>',
							values: []RedisMessage{
								{typ: '+', string: command},
								{typ: '+', string: "1"},
								{typ: ':', integer: 0},
							},
						},
						{ // proactive unsubscribe before user unsubscribe
							typ: '>',
							values: []RedisMessage{
								{typ: '+', string: command},
								{typ: '+', string: "2"},
								{typ: ':', integer: 0},
							},
						},
						{ // user unsubscribe
							typ: '>',
							values: []RedisMessage{
								{typ: '+', string: command},
								{typ: '_'},
								{typ: ':', integer: 0},
							},
						},
						{ // proactive unsubscribe after user unsubscribe
							typ: '>',
							values: []RedisMessage{
								{typ: '+', string: command},
								{typ: '_'},
								{typ: ':', integer: 0},
							},
						},
					},
					{
						{ // user ssubscribe
							typ: '>',
							values: []RedisMessage{
								{typ: '+', string: "ssubscribe"},
								{typ: '+', string: "3"},
								{typ: ':', integer: 0},
							},
						},
						{ // proactive unsubscribe after user ssubscribe
							typ: '>',
							values: []RedisMessage{
								{typ: '+', string: command},
								{typ: '+', string: "3"},
								{typ: ':', integer: 0},
							},
						},
					},
				}

				p.background()

				// proactive unsubscribe before other commands
				mock.Expect().Reply(RedisMessage{ // proactive unsubscribe before user unsubscribe
					typ: '>',
					values: []RedisMessage{
						{typ: '+', string: command},
						{typ: '+', string: "0"},
						{typ: ':', integer: 0},
					},
				})

				time.Sleep(time.Millisecond * 100)

				for i, cmd1 := range commands {
					cmd2 := builder.Get().Key(strconv.Itoa(i)).Build()
					go func() {
						mock.Expect(cmd1.Commands()...).Reply(replies[i]...).Expect(cmd2.Commands()...).ReplyString(strconv.Itoa(i))
					}()
					if err := p.Do(ctx, cmd1).Error(); err != nil {
						t.Fatalf("unexpected err %v", err)
					}
					if v, err := p.Do(ctx, cmd2).ToString(); err != nil || v != strconv.Itoa(i) {
						t.Fatalf("unexpected val %v %v", v, err)
					}
				}
				cancel()
			})
		}
	})

	t.Run("PubSub Unexpected Subscribe", func(t *testing.T) {
		var shouldPanic = func(push string) (pass bool) {
			defer func() { pass = recover() == protocolbug }()

			p, mock, _, _ := setup(t, ClientOption{})
			atomic.StoreInt32(&p.state, 1)
			p.queue.PutOne(builder.Get().Key("a").Build())
			p.queue.NextWriteCmd()
			go func() {
				mock.Expect().Reply(RedisMessage{
					typ: '>', values: []RedisMessage{
						{typ: '+', string: push},
						{typ: '+', string: ""},
					},
				})
			}()
			p._backgroundRead()
			return
		}
		for _, push := range []string{
			"subscribe",
			"psubscribe",
			"ssubscribe",
		} {
			if !shouldPanic(push) {
				t.Fatalf("should panic on protocolbug")
			}
		}
	})

	t.Run("PubSub MULTI/EXEC Subscribe", func(t *testing.T) {
		var shouldPanic = func(cmd Completed) (pass bool) {
			defer func() { pass = recover() == multiexecsub }()

			p, mock, _, _ := setup(t, ClientOption{})
			atomic.StoreInt32(&p.state, 1)
			p.queue.PutOne(cmd)
			p.queue.NextWriteCmd()
			go func() {
				mock.Expect().Reply(RedisMessage{typ: '+', string: "QUEUED"})
			}()
			p._backgroundRead()
			return
		}
		for _, push := range []Completed{
			builder.Subscribe().Channel("ch1").Build(),
			builder.Psubscribe().Pattern("ch1").Build(),
			builder.Ssubscribe().Channel("ch1").Build(),
			builder.Unsubscribe().Channel("ch1").Build(),
			builder.Punsubscribe().Pattern("ch1").Build(),
			builder.Sunsubscribe().Channel("ch1").Build(),
		} {
			if !shouldPanic(push) {
				t.Fatalf("should panic on protocolbug")
			}
		}
	})

	t.Run("RESP2 pubsub mixed", func(t *testing.T) {
		p, _, cancel, _ := setup(t, ClientOption{})
		p.version = 5
		defer cancel()

		commands := []Completed{
			builder.Subscribe().Channel("a").Build(),
			builder.Psubscribe().Pattern("b").Build(),
			builder.Get().Key("c").Build(),
		}
		for _, resp := range p.DoMulti(context.Background(), commands...) {
			if e := resp.Error(); e != ErrRESP2PubSubMixed {
				t.Fatalf("unexpected err %v", e)
			}
		}
	})

	t.Run("RESP2 pubsub connect error", func(t *testing.T) {
		p, _, cancel, _ := setup(t, ClientOption{})
		p.version = 5
		e := errors.New("any")
		p.r2psFn = func() (p *pipe, err error) {
			return nil, e
		}
		defer cancel()

		if err := p.Receive(context.Background(), builder.Subscribe().Channel("a").Build(), nil); err != e {
			t.Fatalf("unexpected err %v", err)
		}

		if err := p.Do(context.Background(), builder.Subscribe().Channel("a").Build()).Error(); err != e {
			t.Fatalf("unexpected err %v", err)
		}

		if err := p.DoMulti(context.Background(), builder.Subscribe().Channel("a").Build())[0].Error(); err != e {
			t.Fatalf("unexpected err %v", err)
		}
	})
}

//gocyclo:ignore
func TestPubSubHooks(t *testing.T) {
	builder := cmds.NewBuilder(cmds.NoSlot)

	t.Run("Empty Hooks", func(t *testing.T) {
		p, _, cancel, _ := setup(t, ClientOption{})
		defer cancel()
		if ch := p.SetPubSubHooks(PubSubHooks{}); ch != nil {
			t.Fatalf("unexpected ch %v", ch)
		}
	})

	t.Run("Close on error", func(t *testing.T) {
		p, _, cancel, closeConn := setup(t, ClientOption{})
		defer cancel()
		ch := p.SetPubSubHooks(PubSubHooks{
			OnMessage: func(m PubSubMessage) {},
		})
		closeConn()
		if err := <-ch; err != io.EOF && !strings.HasPrefix(err.Error(), "io:") {
			t.Fatalf("unexpected err %v", err)
		}
	})

	t.Run("Swap Hooks", func(t *testing.T) {
		p, _, cancel, _ := setup(t, ClientOption{})
		defer cancel()
		ch1 := p.SetPubSubHooks(PubSubHooks{
			OnMessage: func(m PubSubMessage) {},
		})
		ch2 := p.SetPubSubHooks(PubSubHooks{
			OnSubscription: func(s PubSubSubscription) {},
		})
		if err := <-ch1; err != nil {
			t.Fatalf("unexpected err %v", err)
		}
		ch3 := p.SetPubSubHooks(PubSubHooks{})
		if err := <-ch2; err != nil {
			t.Fatalf("unexpected err %v", err)
		}
		if ch3 != nil {
			t.Fatalf("unexpected ch %v", ch3)
		}
	})

	t.Run("PubSubHooks OnSubscription", func(t *testing.T) {
		ctx := context.Background()
		p, mock, cancel, _ := setup(t, ClientOption{})

		var s1, s2, u1, u2 bool

		ch := p.SetPubSubHooks(PubSubHooks{
			OnSubscription: func(s PubSubSubscription) {
				if s.Kind == "subscribe" && s.Channel == "1" && s.Count == 1 {
					s1 = true
				}
				if s.Kind == "psubscribe" && s.Channel == "2" && s.Count == 2 {
					s2 = true
				}
				if s.Kind == "unsubscribe" && s.Channel == "1" && s.Count == 1 {
					u1 = true
				}
				if s.Kind == "punsubscribe" && s.Channel == "2" && s.Count == 2 {
					u2 = true
				}
			},
		})

		activate1 := builder.Subscribe().Channel("1").Build()
		activate2 := builder.Psubscribe().Pattern("2").Build()
		deactivate1 := builder.Unsubscribe().Channel("1").Build()
		deactivate2 := builder.Punsubscribe().Pattern("2").Build()
		go func() {
			mock.Expect(activate1.Commands()...).Expect(activate2.Commands()...).Reply(
				RedisMessage{typ: '>', values: []RedisMessage{
					{typ: '+', string: "subscribe"},
					{typ: '+', string: "1"},
					{typ: ':', integer: 1},
				}},
				RedisMessage{typ: '>', values: []RedisMessage{
					{typ: '+', string: "psubscribe"},
					{typ: '+', string: "2"},
					{typ: ':', integer: 2},
				}},
				RedisMessage{typ: '>', values: []RedisMessage{
					{typ: '+', string: "message"},
					{typ: '+', string: "1"},
					{typ: '+', string: "11"},
				}},
				RedisMessage{typ: '>', values: []RedisMessage{
					{typ: '+', string: "pmessage"},
					{typ: '+', string: "2"},
					{typ: '+', string: "22"},
					{typ: '+', string: "222"},
				}},
			)
			mock.Expect(deactivate1.Commands()...).Expect(deactivate2.Commands()...).Reply(
				RedisMessage{typ: '>', values: []RedisMessage{
					{typ: '+', string: "unsubscribe"},
					{typ: '+', string: "1"},
					{typ: ':', integer: 1},
				}},
				RedisMessage{typ: '>', values: []RedisMessage{
					{typ: '+', string: "punsubscribe"},
					{typ: '+', string: "2"},
					{typ: ':', integer: 2},
				}},
			)
			cancel()
		}()

		for _, r := range p.DoMulti(ctx, activate1, activate2) {
			if err := r.Error(); err != nil {
				t.Fatalf("unexpected err %v", err)
			}
		}
		for _, r := range p.DoMulti(ctx, deactivate1, deactivate2) {
			if err := r.Error(); err != nil {
				t.Fatalf("unexpected err %v", err)
			}
		}
		if err := <-ch; err != ErrClosing {
			t.Fatalf("unexpected err %v", err)
		}
		if !s1 {
			t.Fatalf("unexpecetd s1")
		}
		if !s2 {
			t.Fatalf("unexpecetd s2")
		}
		if !u1 {
			t.Fatalf("unexpecetd u1")
		}
		if !u2 {
			t.Fatalf("unexpecetd u2")
		}
	})

	t.Run("PubSubHooks OnMessage", func(t *testing.T) {
		ctx := context.Background()
		p, mock, cancel, _ := setup(t, ClientOption{})

		var m1, m2 bool

		ch := p.SetPubSubHooks(PubSubHooks{
			OnMessage: func(m PubSubMessage) {
				if m.Channel == "1" && m.Message == "11" {
					m1 = true
				}
				if m.Pattern == "2" && m.Channel == "22" && m.Message == "222" {
					m2 = true
				}
			},
		})

		activate1 := builder.Subscribe().Channel("1").Build()
		activate2 := builder.Psubscribe().Pattern("2").Build()
		deactivate1 := builder.Unsubscribe().Channel("1").Build()
		deactivate2 := builder.Punsubscribe().Pattern("2").Build()
		go func() {
			mock.Expect(activate1.Commands()...).Expect(activate2.Commands()...).Reply(
				RedisMessage{typ: '>', values: []RedisMessage{
					{typ: '+', string: "subscribe"},
					{typ: '+', string: "1"},
					{typ: ':', integer: 1},
				}},
				RedisMessage{typ: '>', values: []RedisMessage{
					{typ: '+', string: "psubscribe"},
					{typ: '+', string: "2"},
					{typ: ':', integer: 2},
				}},
				RedisMessage{typ: '>', values: []RedisMessage{
					{typ: '+', string: "message"},
					{typ: '+', string: "1"},
					{typ: '+', string: "11"},
				}},
				RedisMessage{typ: '>', values: []RedisMessage{
					{typ: '+', string: "pmessage"},
					{typ: '+', string: "2"},
					{typ: '+', string: "22"},
					{typ: '+', string: "222"},
				}},
			)
			mock.Expect(deactivate1.Commands()...).Expect(deactivate2.Commands()...).Reply(
				RedisMessage{typ: '>', values: []RedisMessage{
					{typ: '+', string: "unsubscribe"},
					{typ: '+', string: "1"},
					{typ: ':', integer: 1},
				}},
				RedisMessage{typ: '>', values: []RedisMessage{
					{typ: '+', string: "punsubscribe"},
					{typ: '+', string: "2"},
					{typ: ':', integer: 2},
				}},
			)
			cancel()
		}()

		for _, r := range p.DoMulti(ctx, activate1, activate2) {
			if err := r.Error(); err != nil {
				t.Fatalf("unexpected err %v", err)
			}
		}
		for _, r := range p.DoMulti(ctx, deactivate1, deactivate2) {
			if err := r.Error(); err != nil {
				t.Fatalf("unexpected err %v", err)
			}
		}
		if err := <-ch; err != ErrClosing {
			t.Fatalf("unexpected err %v", err)
		}
		if !m1 {
			t.Fatalf("unexpecetd m1")
		}
		if !m2 {
			t.Fatalf("unexpecetd m2")
		}
	})
}

func TestExitOnWriteError(t *testing.T) {
	p, _, _, closeConn := setup(t, ClientOption{})

	closeConn()

	for i := 0; i < 2; i++ {
		if err := p.Do(context.Background(), cmds.NewCompleted([]string{"GET", "a"})).NonRedisError(); err != io.EOF && !strings.HasPrefix(err.Error(), "io:") {
			t.Errorf("unexpected cached result, expected io err, got %v", err)
		}
	}
}

func TestExitOnPubSubSubscribeWriteError(t *testing.T) {
	p, _, _, closeConn := setup(t, ClientOption{})

	activate := cmds.NewBuilder(cmds.NoSlot).Subscribe().Channel("a").Build()

	count := int64(0)
	wg := sync.WaitGroup{}
	times := 2000
	wg.Add(times)
	for i := 0; i < times; i++ {
		go func() {
			defer wg.Done()
			atomic.AddInt64(&count, 1)
			if err := p.Do(context.Background(), activate).NonRedisError(); err != io.EOF && !strings.HasPrefix(err.Error(), "io:") {
				t.Errorf("unexpected result, expected io err, got %v", err)
			}
		}()
	}
	for atomic.LoadInt64(&count) < 1000 {
		runtime.Gosched()
	}
	closeConn()
	wg.Wait()
}

func TestExitOnWriteMultiError(t *testing.T) {
	p, _, _, closeConn := setup(t, ClientOption{})

	closeConn()

	for i := 0; i < 2; i++ {
		if err := p.DoMulti(context.Background(), cmds.NewCompleted([]string{"GET", "a"}))[0].NonRedisError(); err != io.EOF && !strings.HasPrefix(err.Error(), "io:") {
			t.Errorf("unexpected result, expected io err, got %v", err)
		}
	}
}

func TestExitOnRingFullAndConnError(t *testing.T) {
	p, mock, _, closeConn := setup(t, ClientOption{
		RingScaleEachConn: 1,
	})
	p.background()

	// fill the ring
	for i := 0; i < len(p.queue.(*ring).store); i++ {
		go func() {
			if err := p.Do(context.Background(), cmds.NewCompleted([]string{"GET", "a"})).Error(); err != io.EOF && !strings.HasPrefix(err.Error(), "io:") {
				t.Errorf("unexpected result, expected io err, got %v", err)
			}
		}()
	}
	// let writer loop over the ring
	for i := 0; i < len(p.queue.(*ring).store); i++ {
		mock.Expect("GET", "a")
	}

	time.Sleep(time.Second) // make sure the writer is waiting for the next write
	closeConn()

	if err := p.Do(context.Background(), cmds.NewCompleted([]string{"GET", "a"})).Error(); err != io.EOF && !strings.HasPrefix(err.Error(), "io:") {
		t.Errorf("unexpected result, expected io err, got %v", err)
	}
}

func TestExitOnRingFullAndPingTimout(t *testing.T) {
	p, mock, _, _ := setup(t, ClientOption{
		RingScaleEachConn: 1,
		ConnWriteTimeout:  500 * time.Millisecond,
		Dialer:            net.Dialer{KeepAlive: 500 * time.Millisecond},
	})
	p.background()

	// fill the ring
	for i := 0; i < len(p.queue.(*ring).store); i++ {
		go func() {
			if err := p.Do(context.Background(), cmds.NewCompleted([]string{"GET", "a"})).Error(); err != context.DeadlineExceeded {
				t.Errorf("unexpected result, expected context.DeadlineExceeded, got %v", err)
			}
		}()
	}
	// let writer loop over the ring
	for i := 0; i < len(p.queue.(*ring).store); i++ {
		mock.Expect("GET", "a")
	}

	if err := p.Do(context.Background(), cmds.NewCompleted([]string{"GET", "a"})).Error(); err != context.DeadlineExceeded {
		t.Errorf("unexpected result, expected context.DeadlineExceeded, got %v", err)
	}
}

func TestExitAllGoroutineOnWriteError(t *testing.T) {
	conn, mock, _, closeConn := setup(t, ClientOption{})

	// start the background worker
	activate := cmds.NewBuilder(cmds.NoSlot).Subscribe().Channel("a").Build()
	go conn.Do(context.Background(), activate)
	mock.Expect(activate.Commands()...)

	closeConn()
	wg := sync.WaitGroup{}
	times := 2000
	wg.Add(times)
	for i := 0; i < times; i++ {
		go func() {
			defer wg.Done()
			if err := conn.Do(context.Background(), cmds.NewCompleted([]string{"GET", "a"})).NonRedisError(); err != io.EOF && !strings.HasPrefix(err.Error(), "io:") {
				t.Errorf("unexpected result, expected io err, got %v", err)
			}
			if err := conn.DoMulti(context.Background(), cmds.NewCompleted([]string{"GET", "a"}))[0].NonRedisError(); err != io.EOF && !strings.HasPrefix(err.Error(), "io:") {
				t.Errorf("unexpected result, expected io err, got %v", err)
			}
		}()
	}
	wg.Wait()
}

func TestExitOnReadError(t *testing.T) {
	p, mock, _, closeConn := setup(t, ClientOption{})

	go func() {
		mock.Expect("GET", "a")
		closeConn()
	}()

	for i := 0; i < 2; i++ {
		if err := p.Do(context.Background(), cmds.NewCompleted([]string{"GET", "a"})).NonRedisError(); err != io.EOF && !strings.HasPrefix(err.Error(), "io:") {
			t.Errorf("unexpected result, expected io err, got %v", err)
		}
	}
}

func TestExitOnReadMultiError(t *testing.T) {
	p, mock, _, closeConn := setup(t, ClientOption{})

	go func() {
		mock.Expect("GET", "a")
		closeConn()
	}()

	for i := 0; i < 2; i++ {
		if err := p.DoMulti(context.Background(), cmds.NewCompleted([]string{"GET", "a"}))[0].NonRedisError(); err != io.EOF && !strings.HasPrefix(err.Error(), "io:") {
			t.Errorf("unexpected result, expected io err, got %v", err)
		}
	}
}

func TestExitAllGoroutineOnReadError(t *testing.T) {
	p, mock, _, closeConn := setup(t, ClientOption{})

	go func() {
		mock.Expect("GET", "a")
		closeConn()
	}()

	wg := sync.WaitGroup{}
	times := 2000
	wg.Add(times)
	for i := 0; i < times; i++ {
		go func() {
			defer wg.Done()
			if err := p.Do(context.Background(), cmds.NewCompleted([]string{"GET", "a"})).NonRedisError(); err != io.EOF && !strings.HasPrefix(err.Error(), "io:") {
				t.Errorf("unexpected result, expected io err, got %v", err)
			}
			if err := p.DoMulti(context.Background(), cmds.NewCompleted([]string{"GET", "a"}))[0].NonRedisError(); err != io.EOF && !strings.HasPrefix(err.Error(), "io:") {
				t.Errorf("unexpected result, expected io err, got %v", err)
			}
		}()
	}
	wg.Wait()
}

func TestCloseAndWaitPendingCMDs(t *testing.T) {
	p, mock, _, _ := setup(t, ClientOption{})

	var (
		loop = 2000
		wg   sync.WaitGroup
	)

	wg.Add(loop)
	for i := 0; i < loop; i++ {
		go func() {
			defer wg.Done()
			if v, _ := p.Do(context.Background(), cmds.NewCompleted([]string{"GET", "a"})).ToMessage(); v.string != "b" {
				t.Errorf("unexpected GET result %v", v.string)
			}
		}()
	}
	for i := 0; i < loop; i++ {
		r := mock.Expect("GET", "a")
		if i == loop-1 {
			go p.Close()
			time.Sleep(time.Second / 2)
		}
		r.ReplyString("b")
	}
	mock.Expect("QUIT").ReplyString("OK")
	mock.Close()
	wg.Wait()
}

func TestAlreadyCanceledContext(t *testing.T) {
	p, _, close, closeConn := setup(t, ClientOption{})
	defer closeConn()

	ctx, cancel := context.WithCancel(context.Background())
	cancel()

	if err := p.Do(ctx, cmds.NewCompleted([]string{"GET", "a"})).NonRedisError(); !errors.Is(err, context.Canceled) {
		t.Fatalf("unexpected err %v", err)
	}
	if err := p.DoMulti(ctx, cmds.NewCompleted([]string{"GET", "a"}))[0].NonRedisError(); !errors.Is(err, context.Canceled) {
		t.Fatalf("unexpected err %v", err)
	}

	ctx, cancel = context.WithDeadline(context.Background(), time.Now().Add(-1*time.Second))
	cancel()

	if err := p.Do(ctx, cmds.NewCompleted([]string{"GET", "a"})).NonRedisError(); !errors.Is(err, context.DeadlineExceeded) {
		t.Fatalf("unexpected err %v", err)
	}
	if err := p.DoMulti(ctx, cmds.NewCompleted([]string{"GET", "a"}))[0].NonRedisError(); !errors.Is(err, context.DeadlineExceeded) {
		t.Fatalf("unexpected err %v", err)
	}
	close()
}

func TestCancelContext_Do(t *testing.T) {
	p, mock, shutdown, _ := setup(t, ClientOption{})

	ctx, cancel := context.WithCancel(context.Background())

	go func() {
		mock.Expect("GET", "a")
		cancel()
		mock.Expect().ReplyString("OK")
	}()

	if err := p.Do(ctx, cmds.NewCompleted([]string{"GET", "a"})).NonRedisError(); !errors.Is(err, context.Canceled) {
		t.Fatalf("unexpected err %v", err)
	}
	shutdown()
}

func TestCancelContext_Do_Block(t *testing.T) {
	p, mock, shutdown, _ := setup(t, ClientOption{})

	ctx, cancel := context.WithCancel(context.Background())

	go func() {
		mock.Expect("GET", "a")
		cancel()
		mock.Expect().ReplyString("OK")
	}()

	if err := p.Do(ctx, cmds.NewBlockingCompleted([]string{"GET", "a"})).NonRedisError(); !errors.Is(err, context.Canceled) {
		t.Fatalf("unexpected err %v", err)
	}
	shutdown()
}

func TestCancelContext_DoMulti(t *testing.T) {
	p, mock, shutdown, _ := setup(t, ClientOption{})

	ctx, cancel := context.WithCancel(context.Background())

	go func() {
		mock.Expect("GET", "a")
		cancel()
		mock.Expect().ReplyString("OK")
	}()

	if err := p.DoMulti(ctx, cmds.NewCompleted([]string{"GET", "a"}))[0].NonRedisError(); !errors.Is(err, context.Canceled) {
		t.Fatalf("unexpected err %v", err)
	}
	shutdown()
}

func TestCancelContext_DoMulti_Block(t *testing.T) {
	p, mock, shutdown, _ := setup(t, ClientOption{})

	ctx, cancel := context.WithCancel(context.Background())

	go func() {
		mock.Expect("GET", "a")
		cancel()
		mock.Expect().ReplyString("OK")
	}()

	if err := p.DoMulti(ctx, cmds.NewBlockingCompleted([]string{"GET", "a"}))[0].NonRedisError(); !errors.Is(err, context.Canceled) {
		t.Fatalf("unexpected err %v", err)
	}
	shutdown()
}

func TestForceClose_Do_Block(t *testing.T) {
	p, mock, _, _ := setup(t, ClientOption{})

	go func() {
		mock.Expect("GET", "a")
		p.Close()
	}()

	if err := p.Do(context.Background(), cmds.NewBlockingCompleted([]string{"GET", "a"})).NonRedisError(); err != io.EOF && !strings.HasPrefix(err.Error(), "io:") {
		t.Fatalf("unexpected err %v", err)
	}
}

func TestForceClose_Do_Canceled_Block(t *testing.T) {
	p, mock, _, _ := setup(t, ClientOption{})

	ctx, cancel := context.WithCancel(context.Background())

	go func() {
		mock.Expect("GET", "a")
		cancel()
		mock.Expect().ReplyString("OK")
	}()

	if err := p.Do(ctx, cmds.NewBlockingCompleted([]string{"GET", "a"})).NonRedisError(); !errors.Is(err, context.Canceled) {
		t.Fatalf("unexpected err %v", err)
	}
	p.Close()
}

func TestForceClose_DoMulti_Block(t *testing.T) {
	p, mock, _, _ := setup(t, ClientOption{})

	go func() {
		mock.Expect("GET", "a")
		p.Close()
	}()

	if err := p.DoMulti(context.Background(), cmds.NewBlockingCompleted([]string{"GET", "a"}))[0].NonRedisError(); err != io.EOF && !strings.HasPrefix(err.Error(), "io:") {
		t.Fatalf("unexpected err %v", err)
	}
}

func TestForceClose_DoMulti_Canceled_Block(t *testing.T) {
	p, mock, _, _ := setup(t, ClientOption{})

	ctx, cancel := context.WithCancel(context.Background())

	go func() {
		mock.Expect("GET", "a")
		cancel()
		mock.Expect().ReplyString("OK")
	}()

	if err := p.DoMulti(ctx, cmds.NewBlockingCompleted([]string{"GET", "a"}))[0].NonRedisError(); !errors.Is(err, context.Canceled) {
		t.Fatalf("unexpected err %v", err)
	}
	p.Close()
}

func TestSyncModeSwitchingWithDeadlineExceed_Do(t *testing.T) {
	p, mock, _, closeConn := setup(t, ClientOption{})
	defer closeConn()

	ctx, cancel := context.WithTimeout(context.Background(), time.Microsecond*100)
	defer cancel()

	var wg sync.WaitGroup
	for i := 0; i < 10; i++ {
		wg.Add(1)
		go func() {
			if err := p.Do(ctx, cmds.NewCompleted([]string{"GET", "a"})).NonRedisError(); !errors.Is(err, context.DeadlineExceeded) {
				t.Errorf("unexpected err %v", err)
			}
			wg.Done()
		}()
	}

	mock.Expect("GET", "a")
	time.Sleep(time.Second / 2)
	mock.Expect().ReplyString("OK")
	wg.Wait()
	p.Close()
}

func TestSyncModeSwitchingWithDeadlineExceed_DoMulti(t *testing.T) {
	p, mock, _, closeConn := setup(t, ClientOption{})
	defer closeConn()

	ctx, cancel := context.WithTimeout(context.Background(), time.Microsecond*100)
	defer cancel()

	var wg sync.WaitGroup
	for i := 0; i < 10; i++ {
		wg.Add(1)
		go func() {
			if err := p.DoMulti(ctx, cmds.NewCompleted([]string{"GET", "a"}))[0].NonRedisError(); !errors.Is(err, context.DeadlineExceeded) {
				t.Errorf("unexpected err %v", err)
			}
			wg.Done()
		}()
	}

	mock.Expect("GET", "a")
	time.Sleep(time.Second / 2)
	mock.Expect().ReplyString("OK")
	wg.Wait()
	p.Close()
}

func TestOngoingDeadlineContextInSyncMode_Do(t *testing.T) {
	p, _, _, closeConn := setup(t, ClientOption{})
	defer closeConn()

	ctx, cancel := context.WithDeadline(context.Background(), time.Now().Add(1*time.Second/2))
	defer cancel()

	if err := p.Do(ctx, cmds.NewCompleted([]string{"GET", "a"})).NonRedisError(); !errors.Is(err, context.DeadlineExceeded) {
		t.Fatalf("unexpected err %v", err)
	}
	p.Close()
}

func TestWriteDeadlineInSyncMode_Do(t *testing.T) {
	p, _, _, closeConn := setup(t, ClientOption{ConnWriteTimeout: 1 * time.Second / 2, Dialer: net.Dialer{KeepAlive: time.Second / 3}})
	defer closeConn()

	if err := p.Do(context.Background(), cmds.NewCompleted([]string{"GET", "a"})).NonRedisError(); !errors.Is(err, context.DeadlineExceeded) {
		t.Fatalf("unexpected err %v", err)
	}
	p.Close()
}

func TestOngoingDeadlineContextInSyncMode_DoMulti(t *testing.T) {
	p, _, _, closeConn := setup(t, ClientOption{})
	defer closeConn()

	ctx, cancel := context.WithDeadline(context.Background(), time.Now().Add(1*time.Second/2))
	defer cancel()

	if err := p.DoMulti(ctx, cmds.NewCompleted([]string{"GET", "a"}))[0].NonRedisError(); !errors.Is(err, context.DeadlineExceeded) {
		t.Fatalf("unexpected err %v", err)
	}
	p.Close()
}

func TestWriteDeadlineInSyncMode_DoMulti(t *testing.T) {
	p, _, _, closeConn := setup(t, ClientOption{ConnWriteTimeout: time.Second / 2, Dialer: net.Dialer{KeepAlive: time.Second / 3}})
	defer closeConn()

	if err := p.DoMulti(context.Background(), cmds.NewCompleted([]string{"GET", "a"}))[0].NonRedisError(); !errors.Is(err, context.DeadlineExceeded) {
		t.Fatalf("unexpected err %v", err)
	}
	p.Close()
}

func TestOngoingCancelContextInPipelineMode_Do(t *testing.T) {
	p, mock, close, closeConn := setup(t, ClientOption{})
	defer closeConn()

	p.background()

	ctx, cancel := context.WithCancel(context.Background())
	defer cancel()

	canceled := int32(0)

	for i := 0; i < 5; i++ {
		go func() {
			_, err := p.Do(ctx, cmds.NewCompleted([]string{"GET", "a"})).ToString()
			if errors.Is(err, context.Canceled) {
				atomic.AddInt32(&canceled, 1)
			} else {
				t.Errorf("unexpected err %v", err)
			}
		}()
	}

	for atomic.LoadInt32(&p.waits) != 5 {
		t.Logf("wait p.waits to be 5 %v", atomic.LoadInt32(&p.waits))
		time.Sleep(time.Millisecond * 100)
	}

	cancel()

	for atomic.LoadInt32(&canceled) != 5 {
		t.Logf("wait canceled count to be 5 %v", atomic.LoadInt32(&canceled))
		time.Sleep(time.Millisecond * 100)
	}
	// the rest command is still send
	for i := 0; i < 5; i++ {
		mock.Expect("GET", "a").ReplyString("OK")
	}
	close()
}

func TestOngoingWriteTimeoutInPipelineMode_Do(t *testing.T) {
	p, _, _, closeConn := setup(t, ClientOption{ConnWriteTimeout: time.Second / 2, Dialer: net.Dialer{KeepAlive: time.Second / 3}})
	defer closeConn()

	p.background()

	ctx, cancel := context.WithTimeout(context.Background(), time.Minute)
	defer cancel()

	timeout := int32(0)

	for i := 0; i < 5; i++ {
		go func() {
			_, err := p.Do(ctx, cmds.NewCompleted([]string{"GET", "a"})).ToString()
			if errors.Is(err, context.DeadlineExceeded) {
				atomic.AddInt32(&timeout, 1)
			} else {
				t.Errorf("unexpected err %v", err)
			}
		}()
	}
	for atomic.LoadInt32(&p.waits) != 5 {
		t.Logf("wait p.waits to be 5 %v", atomic.LoadInt32(&p.waits))
		time.Sleep(time.Millisecond * 100)
	}
	for atomic.LoadInt32(&timeout) != 5 {
		t.Logf("wait timeout count to be 5 %v", atomic.LoadInt32(&timeout))
		time.Sleep(time.Millisecond * 100)
	}
	p.Close()
}

func TestOngoingCancelContextInPipelineMode_DoMulti(t *testing.T) {
	p, mock, close, closeConn := setup(t, ClientOption{})
	defer closeConn()

	p.background()

	ctx, cancel := context.WithCancel(context.Background())
	defer cancel()

	canceled := int32(0)

	for i := 0; i < 5; i++ {
		go func() {
			_, err := p.DoMulti(ctx, cmds.NewCompleted([]string{"GET", "a"}))[0].ToString()
			if errors.Is(err, context.Canceled) {
				atomic.AddInt32(&canceled, 1)
			} else {
				t.Errorf("unexpected err %v", err)
			}
		}()
	}

	for atomic.LoadInt32(&p.waits) != 5 {
		t.Logf("wait p.waits to be 5 %v", atomic.LoadInt32(&p.waits))
		time.Sleep(time.Millisecond * 100)
	}

	cancel()

	for atomic.LoadInt32(&canceled) != 5 {
		t.Logf("wait canceled count to be 5 %v", atomic.LoadInt32(&canceled))
		time.Sleep(time.Millisecond * 100)
	}
	// the rest command is still send
	for i := 0; i < 5; i++ {
		mock.Expect("GET", "a").ReplyString("OK")
	}
	close()
}

func TestOngoingWriteTimeoutInPipelineMode_DoMulti(t *testing.T) {
	p, _, _, closeConn := setup(t, ClientOption{ConnWriteTimeout: time.Second / 2, Dialer: net.Dialer{KeepAlive: time.Second / 3}})
	defer closeConn()

	p.background()

	ctx, cancel := context.WithTimeout(context.Background(), time.Minute)
	defer cancel()

	timeout := int32(0)

	for i := 0; i < 5; i++ {
		go func() {
			_, err := p.DoMulti(ctx, cmds.NewCompleted([]string{"GET", "a"}))[0].ToString()
			if errors.Is(err, context.DeadlineExceeded) {
				atomic.AddInt32(&timeout, 1)
			} else {
				t.Errorf("unexpecetd err %v", err)
			}
		}()
	}
	for atomic.LoadInt32(&p.waits) != 5 {
		t.Logf("wait p.waits to be 5 %v", atomic.LoadInt32(&p.waits))
		time.Sleep(time.Millisecond * 100)
	}
	for atomic.LoadInt32(&timeout) != 5 {
		t.Logf("wait timeout count to be 5 %v", atomic.LoadInt32(&timeout))
		time.Sleep(time.Millisecond * 100)
	}
	p.Close()
}

func TestPipe_CleanSubscriptions_6(t *testing.T) {
	p, mock, cancel, _ := setup(t, ClientOption{ConnWriteTimeout: time.Second / 2, Dialer: net.Dialer{KeepAlive: time.Second / 3}})
	defer cancel()
	p.background()
	go func() {
		p.CleanSubscriptions()
	}()
	mock.Expect("UNSUBSCRIBE").Expect("PUNSUBSCRIBE").Reply(
		RedisMessage{typ: '>', values: []RedisMessage{
			{typ: '+', string: "unsubscribe"},
			{typ: '_'},
			{typ: ':', integer: 1},
		}},
		RedisMessage{typ: '>', values: []RedisMessage{
			{typ: '+', string: "punsubscribe"},
			{typ: '_'},
			{typ: ':', integer: 2},
		}})
}

func TestPipe_CleanSubscriptions_7(t *testing.T) {
	p, mock, cancel, _ := setup(t, ClientOption{ConnWriteTimeout: time.Second / 2, Dialer: net.Dialer{KeepAlive: time.Second / 3}})
	p.version = 7
	defer cancel()
	p.background()
	go func() {
		p.CleanSubscriptions()
	}()
	mock.Expect("UNSUBSCRIBE").Expect("PUNSUBSCRIBE").Expect("SUNSUBSCRIBE").Reply(
		RedisMessage{typ: '>', values: []RedisMessage{
			{typ: '+', string: "unsubscribe"},
			{typ: '_'},
			{typ: ':', integer: 1},
		}},
		RedisMessage{typ: '>', values: []RedisMessage{
			{typ: '+', string: "punsubscribe"},
			{typ: '_'},
			{typ: ':', integer: 2},
		}},
		RedisMessage{typ: '>', values: []RedisMessage{
			{typ: '+', string: "sunsubscribe"},
			{typ: '_'},
			{typ: ':', integer: 2},
		}})
}

func TestPingOnConnError(t *testing.T) {
	t.Run("sync", func(t *testing.T) {
		p, mock, _, closeConn := setup(t, ClientOption{ConnWriteTimeout: 3 * time.Second, Dialer: net.Dialer{KeepAlive: time.Second / 3}})
		mock.Expect("PING")
		closeConn()
		time.Sleep(time.Second / 2)
		p.Close()
		if err := p.Error(); err != io.EOF && !strings.HasPrefix(err.Error(), "io:") {
			t.Fatalf("unexpect err %v", err)
		}
	})
	t.Run("pipelining", func(t *testing.T) {
		p, mock, _, closeConn := setup(t, ClientOption{ConnWriteTimeout: 3 * time.Second, Dialer: net.Dialer{KeepAlive: time.Second / 3}})
		p.background()
		mock.Expect("PING")
		closeConn()
		time.Sleep(time.Second / 2)
		p.Close()
		if err := p.Error(); err != io.EOF && !strings.HasPrefix(err.Error(), "io:") {
			t.Fatalf("unexpect err %v", err)
		}
	})
}

//gocyclo:ignore
func TestBlockingCommandNoDeadline(t *testing.T) {
	// blocking command should not apply timeout
	timeout := 100 * time.Millisecond
	t.Run("sync do", func(t *testing.T) {
		p, mock, cancel, _ := setup(t, ClientOption{ConnWriteTimeout: timeout})
		defer cancel()
		go func() {
			time.Sleep(2 * timeout)
			mock.Expect("BLOCK").ReplyString("OK")
		}()
		if val, err := p.Do(context.Background(), cmds.NewBlockingCompleted([]string{"BLOCK"})).ToString(); err != nil || val != "OK" {
			t.Fatalf("unexpect resp %v %v", err, val)
		}
	})
	t.Run("sync do multi", func(t *testing.T) {
		p, mock, cancel, _ := setup(t, ClientOption{ConnWriteTimeout: timeout})
		defer cancel()
		go func() {
			time.Sleep(3 * timeout)
			mock.Expect("READ").ReplyString("READ").
				Expect("BLOCK").ReplyString("OK")
		}()
		if val, err := p.DoMulti(context.Background(),
			cmds.NewReadOnlyCompleted([]string{"READ"}),
			cmds.NewBlockingCompleted([]string{"BLOCK"}))[1].ToString(); err != nil || val != "OK" {
			t.Fatalf("unexpect resp %v %v", err, val)
		}
	})
	t.Run("pipeline do - no ping", func(t *testing.T) {
		p, mock, cancel, _ := setup(t, ClientOption{ConnWriteTimeout: timeout, Dialer: net.Dialer{KeepAlive: timeout}})
		defer cancel()
		p.background()
		go func() {
			time.Sleep(3 * timeout)
			mock.Expect("BLOCK").ReplyString("OK")
		}()
		if val, err := p.Do(context.Background(), cmds.NewBlockingCompleted([]string{"BLOCK"})).ToString(); err != nil || val != "OK" {
			t.Fatalf("unexpect resp %v %v", err, val)
		}
	})
	t.Run("pipeline do - ignore ping timeout", func(t *testing.T) {
		p, mock, cancel, _ := setup(t, ClientOption{ConnWriteTimeout: timeout, Dialer: net.Dialer{KeepAlive: timeout}})
		defer cancel()
		p.background()
		wait := make(chan struct{})
		go func() {
			mock.Expect("PING")
			close(wait)
			time.Sleep(2 * timeout)
			mock.Expect("BLOCK").ReplyString("OK").ReplyString("OK")
		}()
		<-wait
		if val, err := p.Do(context.Background(), cmds.NewBlockingCompleted([]string{"BLOCK"})).ToString(); err != nil || val != "OK" {
			t.Fatalf("unexpect resp %v %v", err, val)
		}
	})
	t.Run("pipeline do multi - no ping", func(t *testing.T) {
		p, mock, cancel, _ := setup(t, ClientOption{ConnWriteTimeout: timeout, Dialer: net.Dialer{KeepAlive: timeout}})
		defer cancel()
		p.background()
		go func() {
			time.Sleep(3 * timeout)
			mock.Expect("READ").ReplyString("READ").
				Expect("BLOCK").ReplyString("OK")
		}()
		if val, err := p.DoMulti(context.Background(),
			cmds.NewReadOnlyCompleted([]string{"READ"}),
			cmds.NewBlockingCompleted([]string{"BLOCK"}))[1].ToString(); err != nil || val != "OK" {
			t.Fatalf("unexpect resp %v %v", err, val)
		}
	})
	t.Run("pipeline do multi - ignore ping timeout", func(t *testing.T) {
		p, mock, cancel, _ := setup(t, ClientOption{ConnWriteTimeout: timeout, Dialer: net.Dialer{KeepAlive: timeout}})
		defer cancel()
		p.background()
		wait := make(chan struct{})
		go func() {
			mock.Expect("PING")
			close(wait)
			time.Sleep(2 * timeout)
			mock.Expect("READ").Expect("BLOCK").ReplyString("OK").ReplyString("READ").ReplyString("OK")

		}()
		<-wait
		if val, err := p.DoMulti(context.Background(),
			cmds.NewReadOnlyCompleted([]string{"READ"}),
			cmds.NewBlockingCompleted([]string{"BLOCK"}))[1].ToString(); err != nil || val != "OK" {
			t.Fatalf("unexpect resp %v %v", err, val)
		}
	})
}

func TestDeadPipe(t *testing.T) {
	ctx := context.Background()
	if err := deadFn().Error(); err != ErrClosing {
		t.Fatalf("unexpected err %v", err)
	}
	if err := deadFn().Do(ctx, cmds.NewCompleted(nil)).Error(); err != ErrClosing {
		t.Fatalf("unexpected err %v", err)
	}
	if err := deadFn().DoMulti(ctx, cmds.NewCompleted(nil))[0].Error(); err != ErrClosing {
		t.Fatalf("unexpected err %v", err)
	}
	if err := deadFn().DoCache(ctx, Cacheable(cmds.NewCompleted(nil)), time.Second).Error(); err != ErrClosing {
		t.Fatalf("unexpected err %v", err)
	}
	if err := deadFn().Receive(ctx, cmds.NewCompleted(nil), func(message PubSubMessage) {}); err != ErrClosing {
		t.Fatalf("unexpected err %v", err)
	}
	if err := <-deadFn().SetPubSubHooks(PubSubHooks{OnMessage: func(m PubSubMessage) {}}); err != ErrClosing {
		t.Fatalf("unexpected err %v", err)
	}
}

func TestErrorPipe(t *testing.T) {
	ctx := context.Background()
	target := errors.New("any")
	if err := epipeFn(target).Error(); err != target {
		t.Fatalf("unexpected err %v", err)
	}
	if err := epipeFn(target).Do(ctx, cmds.NewCompleted(nil)).Error(); err != target {
		t.Fatalf("unexpected err %v", err)
	}
	if err := epipeFn(target).DoMulti(ctx, cmds.NewCompleted(nil))[0].Error(); err != target {
		t.Fatalf("unexpected err %v", err)
	}
	if err := epipeFn(target).DoCache(ctx, Cacheable(cmds.NewCompleted(nil)), time.Second).Error(); err != target {
		t.Fatalf("unexpected err %v", err)
	}
	if err := epipeFn(target).Receive(ctx, cmds.NewCompleted(nil), func(message PubSubMessage) {}); err != target {
		t.Fatalf("unexpected err %v", err)
	}
	if err := <-epipeFn(target).SetPubSubHooks(PubSubHooks{OnMessage: func(m PubSubMessage) {}}); err != target {
		t.Fatalf("unexpected err %v", err)
	}
}

func TestCloseHook(t *testing.T) {
	t.Run("normal close", func(t *testing.T) {
		var flag int32
		p, _, cancel, _ := setup(t, ClientOption{})
		p.SetOnCloseHook(func(error) {
			atomic.StoreInt32(&flag, 1)
		})
		cancel()
		if atomic.LoadInt32(&flag) != 1 {
			t.Fatalf("hook not be invoked")
		}
	})
	t.Run("disconnect", func(t *testing.T) {
		var flag int32
		p, _, _, closeConn := setup(t, ClientOption{})
		p.SetOnCloseHook(func(error) {
			atomic.StoreInt32(&flag, 1)
		})
		p.background()
		closeConn()
		for atomic.LoadInt32(&flag) != 1 {
			time.Sleep(time.Millisecond * 100)
			t.Log("wait close hook to be invoked")
		}
	})
}<|MERGE_RESOLUTION|>--- conflicted
+++ resolved
@@ -206,12 +206,9 @@
 			SelectDB:      1,
 			Password:      "pa",
 			ClientName:    "cn",
-<<<<<<< HEAD
 			ClientNoEvict: true,
 			ClientSetInfo: []string{"LIB-NAME", "libname", "LIB-VER", "1"},
-=======
-			ClientNoTouch: true,
->>>>>>> 90323207
+      ClientNoTouch: true,
 		})
 		if err != nil {
 			t.Fatalf("pipe setup failed: %v", err)
@@ -243,16 +240,12 @@
 			SelectDB:      1,
 			Password:      "pa",
 			ClientName:    "cn",
-<<<<<<< HEAD
 			ClientNoEvict: true,
 			ClientSetInfo: []string{"LIB-NAME", "libname", "LIB-VER", "1"},
+      ClientNoTouch: true,
 			AlwaysRESP2:   true,
 			DisableCache:  true,
-=======
-			AlwaysRESP2:   true,
-			DisableCache:  true,
-			ClientNoTouch: true,
->>>>>>> 90323207
+
 		})
 		if err != nil {
 			t.Fatalf("pipe setup failed: %v", err)
